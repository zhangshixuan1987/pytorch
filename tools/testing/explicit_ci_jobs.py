--- conflicted
+++ resolved
@@ -7,20 +7,12 @@
 import subprocess
 import textwrap
 from pathlib import Path
-<<<<<<< HEAD
-from typing import Any, Dict, List
-=======
 from typing import Any
->>>>>>> 19099ed9
 
 import yaml
 
 
-<<<<<<< HEAD
 REPO_ROOT = Path(__file__).parents[2]
-=======
-REPO_ROOT = Path(__file__).parent.parent.parent
->>>>>>> 19099ed9
 CONFIG_YML = REPO_ROOT / ".circleci" / "config.yml"
 WORKFLOWS_DIR = REPO_ROOT / ".github" / "workflows"
 
