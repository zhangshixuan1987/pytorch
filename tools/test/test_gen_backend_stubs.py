--- conflicted
+++ resolved
@@ -1,11 +1,7 @@
 # Owner(s): ["module: codegen"]
 
-<<<<<<< HEAD
-=======
 from __future__ import annotations
 
-import os
->>>>>>> 19099ed9
 import tempfile
 import unittest
 
