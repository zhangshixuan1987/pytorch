#!/usr/bin/env python3
import os
import shutil
import sys
from pathlib import Path
from subprocess import check_call
from tempfile import TemporaryDirectory
from typing import Optional

SCRIPT_DIR = Path(__file__).parent
REPO_DIR = SCRIPT_DIR.parent.parent


def read_triton_pin(device: str = "cuda") -> str:
    triton_file = "triton.txt"
    if device == "rocm":
        triton_file = "triton-rocm.txt"
    elif device == "xpu":
        triton_file = "triton-xpu.txt"
    with open(REPO_DIR / ".ci" / "docker" / "ci_commit_pins" / triton_file) as f:
        return f.read().strip()


def read_triton_version() -> str:
    with open(REPO_DIR / ".ci" / "docker" / "triton_version.txt") as f:
        return f.read().strip()


def check_and_replace(inp: str, src: str, dst: str) -> str:
    """Checks that `src` can be found in `input` and replaces it with `dst`"""
    if src not in inp:
        raise RuntimeError(f"Can't find ${src} in the input")
    return inp.replace(src, dst)


def patch_init_py(
    path: Path, *, version: str, expected_version: Optional[str] = None
) -> None:
    if not expected_version:
        expected_version = read_triton_version()
    with open(path) as f:
        orig = f.read()
    # Replace version
    orig = check_and_replace(
        orig, f"__version__ = '{expected_version}'", f'__version__ = "{version}"'
    )
    with open(path, "w") as f:
        f.write(orig)


def build_triton(
    *,
    version: str,
    commit_hash: str,
    build_conda: bool = False,
    device: str = "cuda",
    py_version: Optional[str] = None,
    release: bool = False,
) -> Path:
    env = os.environ.copy()
    if "MAX_JOBS" not in env:
        max_jobs = os.cpu_count() or 1
        env["MAX_JOBS"] = str(max_jobs)

    version_suffix = ""
    if not release:
        # Nightly binaries include the triton commit hash, i.e. 2.1.0+e6216047b8
        # while release build should only include the version, i.e. 2.1.0
        version_suffix = f"+{commit_hash[:10]}"
        version += version_suffix

    with TemporaryDirectory() as tmpdir:
        triton_basedir = Path(tmpdir) / "triton"
        triton_pythondir = triton_basedir / "python"
        triton_repo = "https://github.com/openai/triton"
        if device == "rocm":
            triton_pkg_name = "pytorch-triton-rocm"
        elif device == "xpu":
            triton_pkg_name = "pytorch-triton-xpu"
            triton_repo = "https://github.com/intel/intel-xpu-backend-for-triton"
        else:
            triton_pkg_name = "pytorch-triton"
        check_call(["git", "clone", triton_repo, "triton"], cwd=tmpdir)
        if release:
            ver, rev, patch = version.split(".")
            check_call(
                ["git", "checkout", f"release/{ver}.{rev}.x"], cwd=triton_basedir
            )
        else:
            check_call(["git", "checkout", commit_hash], cwd=triton_basedir)

        if build_conda:
            with open(triton_basedir / "meta.yaml", "w") as meta:
                print(
                    f"package:\n  name: torchtriton\n  version: {version}\n",
                    file=meta,
                )
                print("source:\n  path: .\n", file=meta)
                print(
                    "build:\n  string: py{{py}}\n  number: 1\n  script: cd python; "
                    "python setup.py install --record=record.txt\n",
                    " script_env:\n   - MAX_JOBS\n",
                    file=meta,
                )
                print(
                    "requirements:\n  host:\n    - python\n    - setuptools\n  run:\n    - python\n"
                    "    - filelock\n    - pytorch\n",
                    file=meta,
                )
                print(
                    "about:\n  home: https://github.com/openai/triton\n  license: MIT\n  summary:"
                    " 'A language and compiler for custom Deep Learning operation'",
                    file=meta,
                )

            patch_init_py(
                triton_pythondir / "triton" / "__init__.py",
                version=f"{version}",
            )
            if py_version is None:
                py_version = f"{sys.version_info.major}.{sys.version_info.minor}"
            check_call(
                [
                    "conda",
                    "build",
                    "--python",
                    py_version,
                    "-c",
                    "pytorch-nightly",
                    "--output-folder",
                    tmpdir,
                    ".",
                ],
                cwd=triton_basedir,
                env=env,
            )
            conda_path = next(iter(Path(tmpdir).glob("linux-64/torchtriton*.bz2")))
            shutil.copy(conda_path, Path.cwd())
            return Path.cwd() / conda_path.name

        # change built wheel name and version
        env["TRITON_WHEEL_NAME"] = triton_pkg_name
        env["TRITON_WHEEL_VERSION_SUFFIX"] = version_suffix
        patch_init_py(
            triton_pythondir / "triton" / "__init__.py",
            version=f"{version}",
            expected_version=None,
        )

        if device == "rocm":
            check_call(
                [f"{SCRIPT_DIR}/amd/package_triton_wheel.sh"],
                cwd=triton_basedir,
                shell=True,
            )
            print("ROCm libraries setup for triton installation...")

        check_call(
            [sys.executable, "setup.py", "bdist_wheel"], cwd=triton_pythondir, env=env
        )

        whl_path = next(iter((triton_pythondir / "dist").glob("*.whl")))
        shutil.copy(whl_path, Path.cwd())

        if device == "rocm":
            check_call(
                [f"{SCRIPT_DIR}/amd/patch_triton_wheel.sh", Path.cwd()],
                cwd=triton_basedir,
            )

        return Path.cwd() / whl_path.name


def main() -> None:
    from argparse import ArgumentParser

    parser = ArgumentParser("Build Triton binaries")
    parser.add_argument("--release", action="store_true")
    parser.add_argument("--build-conda", action="store_true")
    parser.add_argument(
        "--device", type=str, default="cuda", choices=["cuda", "rocm", "xpu"]
    )
    parser.add_argument("--py-version", type=str)
    parser.add_argument("--commit-hash", type=str)
    parser.add_argument("--triton-version", type=str, default=read_triton_version())
    args = parser.parse_args()

    build_triton(
<<<<<<< HEAD
        build_rocm=args.build_rocm,
        commit_hash=(
            args.commit_hash if args.commit_hash else read_triton_pin(args.build_rocm)
        ),
=======
        device=args.device,
        commit_hash=args.commit_hash
        if args.commit_hash
        else read_triton_pin(args.device),
>>>>>>> b316fe46
        version=args.triton_version,
        build_conda=args.build_conda,
        py_version=args.py_version,
        release=args.release,
    )


if __name__ == "__main__":
    main()<|MERGE_RESOLUTION|>--- conflicted
+++ resolved
@@ -186,17 +186,10 @@
     args = parser.parse_args()
 
     build_triton(
-<<<<<<< HEAD
-        build_rocm=args.build_rocm,
+        device=args.device,
         commit_hash=(
-            args.commit_hash if args.commit_hash else read_triton_pin(args.build_rocm)
+            args.commit_hash if args.commit_hash else read_triton_pin(args.device)
         ),
-=======
-        device=args.device,
-        commit_hash=args.commit_hash
-        if args.commit_hash
-        else read_triton_pin(args.device),
->>>>>>> b316fe46
         version=args.triton_version,
         build_conda=args.build_conda,
         py_version=args.py_version,
