# mypy: allow-untyped-defs
import contextlib
import functools
import inspect
import re
import sys
import traceback
import weakref
from typing import Any, Callable, Dict, List, Optional, Sequence, Set, Tuple, Union
from typing_extensions import deprecated

import torch
from torch import _library
from torch._library.custom_ops import (
    _maybe_get_opdef,
    custom_op,
    CustomOpDef,
    device_types_t,
)
<<<<<<< HEAD
from torch._library.infer_schema import infer_schema  # noqa: F401
from torch._ops import OpOverload, OpOverloadPacket
=======
from torch._ops import OpOverload
>>>>>>> 7b9fd72a


__all__ = [
    "Library",
    "impl",
    "define",
    "fallthrough_kernel",
    "impl_abstract",
    "register_fake",
    "get_ctx",
    "custom_op",
]

# Set containing the combination of (namespace, operator, DispatchKey) for which a new kernel has been registered
# The keys in the set are of the form `namespace + "/" + op_name + "/" + dispatch_key`.
# This set is maintained to ensure that two libraries don't try to override the exact same functionality to avoid
# libraries calling into kernels not intended to be called.
_impls: Set[str] = set()
_defs: Set[str] = set()

# prim is reserved by TorchScript interpreter
_reserved_namespaces = ["prim"]


def fallthrough_kernel():
    """
    A dummy function to pass to ``Library.impl`` in order to register a fallthrough.
    """
    raise NotImplementedError("fallthrough_kernel() should never be called.")


class Library:
    """
    A class to create libraries that can be used to register new operators or
    override operators in existing libraries from Python.
    A user can optionally pass in a dispatch keyname if they only want to register
    kernels corresponding to only one specific dispatch key.

    To create a library to override operators in an existing library (with name ns), set the kind to "IMPL".
    To create a new library (with name ns) to register new operators, set the kind to "DEF".
    To create a fragment of a possibly existing library to register operators (and bypass
    the limitation that there is only one library for a given namespace), set the kind to
    "FRAGMENT".

    Args:
        ns: library name
        kind: "DEF", "IMPL" (default: "IMPL"), "FRAGMENT"
        dispatch_key: PyTorch dispatch key (default: "")
    """

    def __init__(self, ns, kind, dispatch_key=""):
        if kind not in ("IMPL", "DEF", "FRAGMENT"):
            raise ValueError("Unsupported kind: ", kind)

        if ns in _reserved_namespaces and (kind == "DEF" or kind == "FRAGMENT"):
            raise ValueError(
                ns,
                " is a reserved namespace. Please try creating a library with another name.",
            )

        frame = traceback.extract_stack(limit=3)[0]
        filename, lineno = frame.filename, frame.lineno
        self.m: Optional[Any] = torch._C._dispatch_library(
            kind, ns, dispatch_key, filename, lineno
        )
        self.ns = ns
        self._op_defs: Set[str] = set()
        self._op_impls: Set[str] = set()
        self._registration_handles: List[_library.utils.RegistrationHandle] = []
        self.kind = kind
        self.dispatch_key = dispatch_key
        # Use a finalizer to setup the "destructor" instead of __del__.
        # Python __del__ can lead to weird things (globals and locals may already
        # be gone when __del__ actually gets called!). finalizers help the
        # situation because it lets us capture references and keeps them alive
        weakref.finalize(
            self,
            _del_library,
            _impls,
            self._op_impls,
            _defs,
            self._op_defs,
            self._registration_handles,
        )

    def __repr__(self):
        return f"Library(kind={self.kind}, ns={self.ns}, dispatch_key={self.dispatch_key})>"

    def define(self, schema, alias_analysis="", *, tags=()):
        r"""Defines a new operator and its semantics in the ns namespace.

        Args:
            schema: function schema to define a new operator.
            alias_analysis (optional): Indicates if the aliasing properties of the operator arguments can be
                                       inferred from the schema (default behavior) or not ("CONSERVATIVE").
            tags (Tag | Sequence[Tag]): one or more torch.Tag to apply to this
                                       operator. Tagging an operator changes the operator's behavior
                                       under various PyTorch subsystems; please read the docs for the
                                       torch.Tag carefully before applying it.

        Returns:
            name of the operator as inferred from the schema.

        Example::
            >>> my_lib = Library("mylib", "DEF")
            >>> my_lib.define("sum(Tensor self) -> Tensor")
        """
        # This is added because we also want to disallow PURE_FUNCTION alias analysis which is a valid
        # AliasAnalysis type in C++
        if alias_analysis not in ["", "FROM_SCHEMA", "CONSERVATIVE"]:
            raise RuntimeError(f"Invalid alias_analysis type {alias_analysis}")
        assert self.m is not None
        if isinstance(tags, torch.Tag):
            tags = (tags,)

        name = schema.split("(")[0]
        packet_name = name.split(".")[0] if "." in name else name
        has_preexisting_packet = hasattr(torch.ops, self.ns) and hasattr(
            getattr(torch.ops, self.ns), packet_name
        )

        result = self.m.define(schema, alias_analysis, tuple(tags))
        name = schema.split("(")[0]
        qualname = self.ns + "::" + name

        # If the OpOverloadPacket exists already, then this means we're adding a
        # new OpOverload for it. Refresh the packet to include the new OpOverload.
        if has_preexisting_packet:
            ns = getattr(torch.ops, self.ns)
            packet = getattr(ns, packet_name)
            torch._ops._refresh_packet(packet)

        self._op_defs.add(qualname)
        _defs.add(qualname)
        return result

    def _register_fake(self, op_name, fn, _stacklevel=1):
        r"""Registers the fake impl for an operator defined in the library."""
        source = _library.utils.get_source(_stacklevel + 1)
        frame = sys._getframe(_stacklevel)
        caller_module = inspect.getmodule(frame)
        # Can be none if you call register_fake from somewhere there isn't a module
        # (e.g. __main__)
        caller_module_name = None if caller_module is None else caller_module.__name__

        # TODO(rzou): We're gonna need to stage this change with torchvision,
        # since torchvision is github first.
        if caller_module_name is not None and caller_module_name.startswith(
            "torchvision."
        ):
            caller_module_name = None

        qualname = f"{self.ns}::{op_name}"
        entry = _library.simple_registry.singleton.find(qualname)
        if caller_module_name is not None:
            func_to_register = _check_pystubs_once(fn, qualname, caller_module_name)
        else:
            func_to_register = fn

        handle = entry.fake_impl.register(func_to_register, source)
        self._registration_handles.append(handle)

    def _impl_with_aoti_compile(self, op_name, dispatch_key=""):
        r"""Register the operator to use the AOTI-compiled implementation.

        Args:
            op_name: operator name (along with the overload) or OpOverload object.
            dispatch_key: dispatch key that the input function should be registered for. By default, it uses
                          the dispatch key that the library was created with.

        Example::
            >>> my_lib = Library("aten", "IMPL")
            >>> my_lib._impl_with_aoti_compile("div.Tensor", "CPU")
        """
        if dispatch_key == "":
            dispatch_key = self.dispatch_key
        assert torch.DispatchKeySet(dispatch_key).has(torch._C.DispatchKey.Dense)

        if isinstance(op_name, str):
            name = op_name
        elif isinstance(op_name, OpOverload):
            name = op_name._schema.name
            overload_name = op_name._schema.overload_name
            if overload_name != "":
                name = name + "." + overload_name
        else:
            raise RuntimeError(
                "_impl_with_aoti_compile should be passed either a name or an OpOverload object "
                "as the first argument"
            )

        key = self.ns + "/" + name.split("::")[-1] + "/" + dispatch_key
        if key in _impls:
            # TODO: in future, add more info about where the existing function is registered (this info is
            # today already returned by the C++ warning when _impl_with_aoti_compile is called but we error out before that)
            raise RuntimeError(
                "This is not allowed since there's already a kernel registered from python overriding {}"
                "'s behavior for {} dispatch key and {} namespace.".format(
                    name.split("::")[-1], dispatch_key, self.ns
                )
            )

        assert self.m is not None
        impl_fn: Callable = self.m.impl_with_aoti_compile
        impl_fn(self.ns, name.split("::")[-1], dispatch_key)

        _impls.add(key)
        self._op_impls.add(key)

    def impl(self, op_name, fn, dispatch_key="", *, with_keyset=False):
        r"""Registers the function implementation for an operator defined in the library.

        Args:
            op_name: operator name (along with the overload) or OpOverload object.
            fn: function that's the operator implementation for the input dispatch key or :func:`~fallthrough_kernel`
                to register a fallthrough.
            dispatch_key: dispatch key that the input function should be registered for. By default, it uses
                          the dispatch key that the library was created with.

        Example::
            >>> my_lib = Library("aten", "IMPL")
            >>> def div_cpu(self, other):
            >>>     return self * (1 / other)
            >>> my_lib.impl("div.Tensor", div_cpu, "CPU")
        """
        if not callable(fn):
            raise TypeError(
                f"Input function is required to be a callable but found type {type(fn)}"
            )
        if dispatch_key == "":
            dispatch_key = self.dispatch_key

        if isinstance(op_name, str):
            name = op_name
        elif isinstance(op_name, OpOverload):
            name = op_name._schema.name
            overload_name = op_name._schema.overload_name
            if overload_name != "":
                name = name + "." + overload_name
        else:
            raise RuntimeError(
                "impl should be passed either a name or an OpOverload object as the first argument"
            )

        key = self.ns + "/" + name.split("::")[-1] + "/" + dispatch_key
        if key in _impls:
            # TODO: in future, add more info about where the existing function is registered (this info is
            # today already returned by the C++ warning when impl is called but we error out before that)
            raise RuntimeError(
                "This is not allowed since there's already a kernel registered from python overriding {}"
                "'s behavior for {} dispatch key and {} namespace.".format(
                    name.split("::")[-1], dispatch_key, self.ns
                )
            )

        if dispatch_key == "Meta":
            dispatcher_op_name = name
            if "::" not in dispatcher_op_name:
                dispatcher_op_name = f"{self.ns}::{dispatcher_op_name}"

            # Internally, we shouldn't be registering meta kernels for any operators that
            # have CompositeImplicitAutograd kernels.
            # Instead, we should be letting those decompositions run, and writing meta kernels
            # only for the base operators.
            if torch._C._dispatch_has_kernel_for_dispatch_key(
                dispatcher_op_name, "CompositeImplicitAutograd"
            ):
                raise RuntimeError(
                    f"We should not register a meta kernel directly to the operator '{name}',"
                    " because it has a CompositeImplicitAutograd kernel in core."
                    " Instead we should let the operator decompose, and ensure that we have meta kernels"
                    " for the base ops that it decomposes into."
                )

        assert self.m is not None
        self.m.impl(
            name,
            dispatch_key if dispatch_key != "" else "CompositeImplicitAutograd",
            fn,
            with_keyset,
        )

        _impls.add(key)
        self._op_impls.add(key)

    def _destroy(self):
        if self.m is not None:
            self.m.reset()
        self.m = None
        for handle in self._registration_handles:
            handle.destroy()
        self._registration_handles.clear()
        global _impls
        _impls -= self._op_impls
        for name in self._op_defs:
            # Delete the cached torch.ops.ns.foo if it was registered.
            # Otherwise, accessing it leads to a segfault.
            # It's possible that we only registered an overload in this Library
            # and another library owns an alive overload.
            # That's OK - the next time torch.ops.ns.foo gets called, it'll be
            # recomputed to point at the right collection of overloads.
            ns, name_with_overload = name.split("::")
            name = name_with_overload.split(".")[0]
            if not hasattr(torch.ops, ns):
                continue
            namespace = getattr(torch.ops, ns)
            if not hasattr(namespace, name):
                continue
            delattr(namespace, name)


def _del_library(
    captured_impls,
    op_impls,
    captured_defs,
    op_defs,
    registration_handles,
):
    captured_impls -= op_impls
    captured_defs -= op_defs
    for handle in registration_handles:
        handle.destroy()


@contextlib.contextmanager
def _scoped_library(*args, **kwargs):
    try:
        lib = Library(*args, **kwargs)
        yield lib
    finally:
        lib._destroy()


_keep_alive: List[Library] = []


NAMELESS_SCHEMA = re.compile(r"\(.*\) -> .*")


@functools.singledispatch
def define(qualname, schema, *, lib=None, tags=()):
    r"""Defines a new operator.

    In PyTorch, defining an op (short for "operator") is a two step-process:
    - we need to define the op (by providing an operator name and schema)
    - we need to implement behavior for how the operator interacts with
    various PyTorch subsystems, like CPU/CUDA Tensors, Autograd, etc.

    This entrypoint defines the custom operator (the first step)
    you must then perform the second step by calling various
    ``impl_*`` APIs, like :func:`torch.library.impl` or
    :func:`torch.library.register_fake`.

    Args:
        qualname (str): The qualified name for the operator. Should be
            a string that looks like "namespace::name", e.g. "aten::sin".
            Operators in PyTorch need a namespace to
            avoid name collisions; a given operator may only be created once.
            If you are writing a Python library, we recommend the namespace to
            be the name of your top-level module.
        schema (str): The schema of the operator. E.g. "(Tensor x) -> Tensor"
            for an op that accepts one Tensor and returns one Tensor. It does
            not contain the operator name (that is passed in ``qualname``).
        lib (Optional[Library]): If provided, the lifetime of this operator
            will be tied to the lifetime of the Library object.
        tags (Tag | Sequence[Tag]): one or more torch.Tag to apply to this
            operator. Tagging an operator changes the operator's behavior
            under various PyTorch subsystems; please read the docs for the
            torch.Tag carefully before applying it.

    Example::
        >>> import torch
        >>> import numpy as np
        >>>
        >>> # Define the operator
        >>> torch.library.define("mylib::sin", "(Tensor x) -> Tensor")
        >>>
        >>> # Add implementations for the operator
        >>> @torch.library.impl("mylib::sin", "cpu")
        >>> def f(x):
        >>>     return torch.from_numpy(np.sin(x.numpy()))
        >>>
        >>> # Call the new operator from torch.ops.
        >>> x = torch.randn(3)
        >>> y = torch.ops.mylib.sin(x)
        >>> assert torch.allclose(y, x.sin())

    """
    if not isinstance(qualname, str):
        raise ValueError(
            f"define(qualname, schema): expected qualname "
            f"to be instance of str, got {type(qualname)}"
        )
    namespace, name = _library.utils.parse_namespace(qualname)
    if lib is None:
        lib = Library(namespace, "FRAGMENT")
        _keep_alive.append(lib)
    if not NAMELESS_SCHEMA.fullmatch(schema):
        raise ValueError(
            f"define(qualname, schema, ...): expected schema "
            f'to look like e.g. "(Tensor x) -> Tensor" but '
            f'got "{schema}"'
        )
    lib.define(name + schema, alias_analysis="", tags=tags)


@define.register
def _(lib: Library, schema, alias_analysis=""):
    """The old torch.library.define.
    We're keeping this around for BC reasons
    """

    def wrap(f):
        name = lib.define(schema, alias_analysis)
        lib.impl(name, f)
        return f

    return wrap


@functools.singledispatch
def impl(qualname, types, func=None, *, lib=None):
    """Register an implementation for a device type for this operator.

    You may pass "default" for ``types`` to register this implementation as the
    default implementation for ALL device types.
    Please only use this if the implementation truly supports all device types;
    for example, this is true if it is a composition of built-in PyTorch operators.

    Some valid types are: "cpu", "cuda", "xla", "mps", "ipu", "xpu".

    Args:
        qualname (str): Should be a string that looks like "namespace::operator_name".
        types (str | Sequence[str]): The device types to register an impl to.
        lib (Optional[Library]): If provided, the lifetime of this registration
            will be tied to the lifetime of the Library object.

    Examples:
        >>> import torch
        >>> import numpy as np
        >>>
        >>> # Define the operator
        >>> torch.library.define("mylib::mysin", "(Tensor x) -> Tensor")
        >>>
        >>> # Add implementations for the cpu device
        >>> @torch.library.impl("mylib::mysin", "cpu")
        >>> def f(x):
        >>>     return torch.from_numpy(np.sin(x.numpy()))
        >>>
        >>> x = torch.randn(3)
        >>> y = torch.ops.mylib.mysin(x)
        >>> assert torch.allclose(y, x.sin())
    """
    if isinstance(types, str):
        types = (types,)
    keys = set({})
    for typ in types:
        is_dispatch_key = torch._C._parse_dispatch_key(typ)
        if is_dispatch_key:
            # We also support passing a DispatchKey to impl. Please prefer using
            # the higher-level torch.library APIs and only pass DispatchKey to
            # torch.library.impl with caution (or even better, don't use this
            # option and file an issue on GitHub for what you need).
            # We don't advertise this to users because
            # it is very easy to shoot yourself in the foot.
            keys.add(typ)
        else:
            keys.add(_device_type_to_key(typ))

    def register(func):
        namespace, _ = _library.utils.parse_namespace(qualname)
        if lib is None:
            use_lib = Library(namespace, "FRAGMENT")
            _keep_alive.append(use_lib)
        else:
            use_lib = lib
        for key in keys:
            use_lib.impl(qualname, func, key)

    if func is None:
        return register
    else:
        register(func)


def _device_type_to_key(device_type: str) -> str:
    if device_type == "default":
        # This is technically not correct, because although all device_type
        # DispatchKeys are included in CompositeExplicitAutograd,
        # not everything in CompositeExplicitAutograd is associated with a
        # device_type. I don't really care that much about the difference.
        return "CompositeExplicitAutograd"
    return torch._C._dispatch_key_for_device(device_type)


@impl.register
def _(lib: Library, name, dispatch_key=""):
    """Legacy torch.library.impl API. Kept around for BC"""

    def wrap(f):
        lib.impl(name, f, dispatch_key)
        return f

    return wrap


@deprecated(
    "`torch.library.impl_abstract` was renamed to `torch.library.register_fake`. Please use that "
    "instead; we will remove `torch.library.impl_abstract` in a future version of PyTorch.",
    category=FutureWarning,
)
def impl_abstract(qualname, func=None, *, lib=None, _stacklevel=1):
    r"""This API was renamed to :func:`torch.library.register_fake` in PyTorch 2.4.
    Please use that instead.
    """
    if func is not None:
        _stacklevel = _stacklevel + 1
    return register_fake(qualname, func, lib=lib, _stacklevel=_stacklevel)


_op_identifier = Union[str, OpOverload, CustomOpDef]


def register_kernel(
    op: _op_identifier,
    device_types: device_types_t,
    func: Optional[Callable] = None,
    /,
    *,
    lib: Optional[Library] = None,
):
    """Register an implementation for a device type for this operator.

    Some valid device_types are: "cpu", "cuda", "xla", "mps", "ipu", "xpu".
    This API may be used as a decorator.

    Args:
        fn (Callable): The function to register as the implementation for
            the given device types.
        device_types (None | str | Sequence[str]): The device_types to register an impl to.
            If None, we will register to all device types -- please only use
            this option if your implementation is truly device-type-agnostic.

    Examples::
        >>> # xdoctest: +REQUIRES(env:TORCH_DOCTEST_CUDA)
        >>> import torch
        >>> from torch import Tensor
        >>> from torch.library import custom_op
        >>> import numpy as np
        >>>
        >>> # Create a custom op that works on cpu
        >>> @custom_op("mylib::numpy_sin", mutates_args=(), device_types="cpu")
        >>> def numpy_sin(x: Tensor) -> Tensor:
        >>>     x_np = x.numpy()
        >>>     y_np = np.sin(x_np)
        >>>     return torch.from_numpy(y_np)
        >>>
        >>> # Add implementations for the cuda device
        >>> @torch.library.register_kernel("mylib::numpy_sin", "cuda")
        >>> def _(x):
        >>>     x_np = x.cpu().numpy()
        >>>     y_np = np.sin(x_np)
        >>>     return torch.from_numpy(y_np).to(device=x.device)
        >>>
        >>> x_cpu = torch.randn(3)
        >>> x_cuda = x_cpu.cuda()
        >>> assert torch.allclose(numpy_sin(x_cpu), x_cpu.sin())
        >>> assert torch.allclose(numpy_sin(x_cuda), x_cuda.sin())

    """

    if not isinstance(op, (str, OpOverload, CustomOpDef)):
        raise ValueError("register_kernel(op): got unexpected type for op: {type(op)}")
    if isinstance(op, OpOverload):
        op = op._name
    opdef = _maybe_get_opdef(op)
    if opdef is not None:
        return opdef.register_kernel(device_types, func)
    assert isinstance(op, str)
    if device_types is None:
        device_types = "CompositeExplicitAutograd"
    return impl(op, device_types, func, lib=lib)


def register_fake(
    op: _op_identifier,
    func: Optional[Callable] = None,
    /,
    *,
    lib: Optional[Library] = None,
    _stacklevel: int = 1,
):
    r"""Register a FakeTensor implementation ("fake impl") for this operator.

    Also sometimes known as a "meta kernel", "abstract impl".

    An "FakeTensor implementation" specifies the behavior of this operator on
    Tensors that carry no data ("FakeTensor"). Given some input Tensors with
    certain properties (sizes/strides/storage_offset/device), it specifies
    what the properties of the output Tensors are.

    The FakeTensor implementation has the same signature as the operator.
    It is run for both FakeTensors and meta tensors. To write a FakeTensor
    implementation, assume that all Tensor inputs to the operator are
    regular CPU/CUDA/Meta tensors, but they do not have storage, and
    you are trying to return regular CPU/CUDA/Meta tensor(s) as output.
    The FakeTensor implementation must consist of only PyTorch operations
    (and may not directly access the storage or data of any input or
    intermediate Tensors).

    This API may be used as a decorator (see examples).

    For a detailed guide on custom ops, please see
    https://pytorch.org/tutorials/advanced/custom_ops_landing_page.html

    Examples:
        >>> import torch
        >>> import numpy as np
        >>> from torch import Tensor
        >>>
        >>> # Example 1: an operator without data-dependent output shape
        >>> @torch.library.custom_op("mylib::custom_linear", mutates_args=())
        >>> def custom_linear(x: Tensor, weight: Tensor, bias: Tensor) -> Tensor:
        >>>     raise NotImplementedError("Implementation goes here")
        >>>
        >>> @torch.library.register_fake("mylib::custom_linear")
        >>> def _(x, weight, bias):
        >>>     assert x.dim() == 2
        >>>     assert weight.dim() == 2
        >>>     assert bias.dim() == 1
        >>>     assert x.shape[1] == weight.shape[1]
        >>>     assert weight.shape[0] == bias.shape[0]
        >>>     assert x.device == weight.device
        >>>
        >>>     return (x @ weight.t()) + bias
        >>>
        >>> with torch._subclasses.fake_tensor.FakeTensorMode():
        >>>     x = torch.randn(2, 3)
        >>>     w = torch.randn(3, 3)
        >>>     b = torch.randn(3)
        >>>     y = torch.ops.mylib.custom_linear(x, w, b)
        >>>
        >>> assert y.shape == (2, 3)
        >>>
        >>> # Example 2: an operator with data-dependent output shape
        >>> @torch.library.custom_op("mylib::custom_nonzero", mutates_args=())
        >>> def custom_nonzero(x: Tensor) -> Tensor:
        >>>     x_np = x.numpy(force=True)
        >>>     res = np.stack(np.nonzero(x_np), axis=1)
        >>>     return torch.tensor(res, device=x.device)
        >>>
        >>> @torch.library.register_fake("mylib::custom_nonzero")
        >>> def _(x):
        >>>     # Number of nonzero-elements is data-dependent.
        >>>     # Since we cannot peek at the data in an fake impl,
        >>>     # we use the ctx object to construct a new symint that
        >>>     # represents the data-dependent size.
        >>>     ctx = torch.library.get_ctx()
        >>>     nnz = ctx.new_dynamic_size()
        >>>     shape = [nnz, x.dim()]
        >>>     result = x.new_empty(shape, dtype=torch.int64)
        >>>     return result
        >>>
        >>> from torch.fx.experimental.proxy_tensor import make_fx
        >>>
        >>> x = torch.tensor([0, 1, 2, 3, 4, 0])
        >>> trace = make_fx(torch.ops.mylib.custom_nonzero, tracing_mode="symbolic")(x)
        >>> trace.print_readable()
        >>>
        >>> assert torch.allclose(trace(x), torch.ops.mylib.custom_nonzero(x))

    """
    if not isinstance(op, (str, OpOverload, CustomOpDef)):
        raise ValueError("register_fake(op): got unexpected type for op: {type(op)}")
    if isinstance(op, OpOverload):
        op = op._name
    opdef = _maybe_get_opdef(op)
    if opdef is not None:
        if func is None:
            return opdef.register_fake
        else:
            return opdef.register_fake(func)
    assert isinstance(op, str)

    stacklevel = _stacklevel

    def register(func):
        namespace, op_name = _library.utils.parse_namespace(op)
        if lib is None:
            use_lib = Library(namespace, "FRAGMENT")
            _keep_alive.append(use_lib)
        else:
            use_lib = lib
        use_lib._register_fake(op_name, func, _stacklevel=stacklevel + 1)
        return func

    if func is None:
        return register
    else:
        stacklevel += 1
        return register(func)


def register_autograd(
    op: _op_identifier,
    backward: Callable,
    /,
    *,
    setup_context: Optional[Callable] = None,
    lib=None,
) -> None:
    r"""Register a backward formula for this custom op.

    In order for an operator to work with autograd, you need to register
    a backward formula:
    1. You must tell us how to compute gradients during the backward pass
    by providing us a "backward" function.
    2. If you need any values from the forward to compute gradients, you can
    use `setup_context` to save values for backward.

    ``backward`` runs during the backward pass. It accepts ``(ctx, *grads)``:
    - ``grads`` is one or more gradients. The number of gradients matches
    the number of outputs of the operator.
    The ``ctx`` object is `the same ctx object <context_method_mixins>`_ used by
    :class:`torch.autograd.Function`. The semantics of ``backward_fn`` are the
    same as :meth:`torch.autograd.Function.backward`.

    ``setup_context(ctx, inputs, output)`` runs during the forward pass.
    Please save quantities needed for backward onto the ``ctx`` object via
    either :meth:`torch.autograd.function.FunctionCtx.save_for_backward`
    or assigning them as attributes of ``ctx``. If your custom op has
    kwarg-only arguments, we expect the signature of ``setup_context``
    to be ``setup_context(ctx, inputs, keyword_only_inputs, output)``.

    Both ``setup_context_fn`` and ``backward_fn`` must be traceable. That is,
    they may not directly access :meth:`torch.Tensor.data_ptr` and they must
    not depend on or mutate global state. If you need a non-traceable backward,
    you can make it a separate custom_op that you call inside ``backward_fn``.

    Examples:
        >>> import torch
        >>> import numpy as np
        >>> from torch import Tensor
        >>>
        >>> @torch.library.custom_op("mylib::numpy_sin", mutates_args=())
        >>> def numpy_sin(x: Tensor) -> Tensor:
        >>>     x_np = x.cpu().numpy()
        >>>     y_np = np.sin(x_np)
        >>>     return torch.from_numpy(y_np).to(device=x.device)
        >>>
        >>> def setup_context(ctx, inputs, output) -> Tensor:
        >>>     x, = inputs
        >>>     ctx.save_for_backward(x)
        >>>
        >>> def backward(ctx, grad):
        >>>     x, = ctx.saved_tensors
        >>>     return grad * x.cos()
        >>>
        >>> torch.library.register_autograd("mylib::numpy_sin", backward, setup_context=setup_context)
        >>>
        >>> x = torch.randn(3, requires_grad=True)
        >>> y = numpy_sin(x)
        >>> grad_x, = torch.autograd.grad(y, x, torch.ones_like(y))
        >>> assert torch.allclose(grad_x, x.cos())
        >>>
        >>> # Example with a keyword-only arg
        >>> @torch.library.custom_op("mylib::numpy_mul", mutates_args=())
        >>> def numpy_mul(x: Tensor, *, val: float) -> Tensor:
        >>>     x_np = x.cpu().numpy()
        >>>     y_np = x_np * val
        >>>     return torch.from_numpy(y_np).to(device=x.device)
        >>>
        >>> def setup_context(ctx, inputs, keyword_only_inputs, output) -> Tensor:
        >>>     ctx.val = keyword_only_inputs["val"]
        >>>
        >>> def backward(ctx, grad):
        >>>     return grad * ctx.val
        >>>
        >>> torch.library.register_autograd("mylib::numpy_mul", backward, setup_context=setup_context)
        >>>
        >>> x = torch.randn(3, requires_grad=True)
        >>> y = numpy_mul(x, val=3.14)
        >>> grad_x, = torch.autograd.grad(y, x, torch.ones_like(y))
        >>> assert torch.allclose(grad_x, torch.full_like(x, 3.14))

    """
    if not isinstance(op, (str, OpOverload, CustomOpDef)):
        raise ValueError(
            f"register_autograd(op): got unexpected type for op: {type(op)}"
        )
    if isinstance(op, OpOverload):
        op = op._name
    opdef = _maybe_get_opdef(op)
    if opdef is not None:
        opdef.register_autograd(backward, setup_context=setup_context)
        return

    assert isinstance(op, str)
    qualname = op
    op = _library.utils.lookup_op(qualname)
    schema = op._schema
    if not _library.utils.is_functional_schema(schema):
        raise RuntimeError(
            f"Cannot register autograd formula for non-functional operator "
            f"{op} with schema {schema}. Please create "
            f"a functional operator and register an autograd formula for that."
        )
    if _library.utils.has_kwarg_only_tensors(schema):
        raise NotImplementedError(
            f"register_autograd with kwarg-only Tensor args. In the original "
            f"definition of the op, please make your tensors not kwarg-only. "
            f"Got: {schema}"
        )

    info = _library.autograd.Info(backward, setup_context)
    autograd_kernel = _library.autograd.make_autograd_impl(op, info)
    namespace, opname = _library.utils.parse_namespace(qualname)
    if lib is None:
        lib = Library(namespace, "FRAGMENT")
        _keep_alive.append(lib)
    lib.impl(opname, autograd_kernel, "Autograd", with_keyset=True)


# If the op was defined in C++, then we want to make sure there was an
# m.set_python_module(module, ...) call and that the module is the
# same as the module that called torch.library.register_fake.
def _check_pystubs_once(func, qualname, actual_module_name):
    checked = False

    def inner(*args, **kwargs):
        nonlocal checked
        if checked:
            return func(*args, **kwargs)

        op = _library.utils.lookup_op(qualname)
        if op._defined_in_python:
            checked = True
            return func(*args, **kwargs)

        maybe_pystub = torch._C._dispatch_pystub(
            op._schema.name, op._schema.overload_name
        )
        if maybe_pystub is None:
            if _library.utils.requires_set_python_module():
                namespace = op.namespace
                cpp_filename = op._handle.debug()
                raise RuntimeError(
                    f"Operator '{qualname}' was defined in C++ and has a Python "
                    f"fake impl. In this situation, we require there to also be a "
                    f'companion C++ `m.set_python_module("{actual_module_name}")` '
                    f"call, but we could not find one. Please add that to "
                    f"to the top of the C++ TORCH_LIBRARY({namespace}, ...) block the "
                    f"operator was registered in ({cpp_filename})"
                )
        else:
            pystub_module = maybe_pystub[0]
            if actual_module_name != pystub_module:
                cpp_filename = op._handle.debug()
                raise RuntimeError(
                    f"Operator '{qualname}' specified that its python fake impl "
                    f"is in the Python module '{pystub_module}' but it was actually found "
                    f"in '{actual_module_name}'. Please either move the fake impl "
                    f"or correct the m.set_python_module call ({cpp_filename})"
                )
        checked = True
        return func(*args, **kwargs)

    return inner


# NOTE [ctx inside the fake implementation]
# If a user has an operator with data-dependent output shape, then when writing
# a fake implementation they must query the current ctx and use methods on the
# ctx to construct a new unbacked symint.
#
# This is done via us setting the global_ctx_getter function every time a fake
# implementation is invoked.
def get_ctx() -> "_library.fake_impl.FakeImplCtx":
    """get_ctx() returns the current AbstractImplCtx object.

    Calling ``get_ctx()`` is only valid inside of an fake impl
    (see :func:`torch.library.register_fake` for more usage details.
    """
    return _library.fake_impl.global_ctx_getter()


_OPCHECK_DEFAULT_UTILS = (
    "test_schema",
    "test_autograd_registration",
    "test_faketensor",
    "test_aot_dispatch_dynamic",
)


def opcheck(
    op: Union[OpOverload, OpOverloadPacket, CustomOpDef],
    args: Tuple[Any, ...],
    kwargs: Optional[Dict[str, Any]] = None,
    *,
    test_utils: Union[str, Sequence[str]] = _OPCHECK_DEFAULT_UTILS,
    raise_exception: bool = True,
) -> Dict[str, str]:
    """Given an operator and some sample arguments, tests if the operator is
    registered correctly.

    That is, when you use the torch.library/TORCH_LIBRARY APIs to create a
    custom op, you specified metadata (e.g. mutability info) about the custom op
    and these APIs require that the functions you pass them satisfy certain
    properties (e.g. no data pointer access in the fake/meta/abstract kernel)
    ``opcheck`` tests these metadata and properties.

    Concretely, we test the following:
    - test_schema: if the operator's schema is correct.
    - test_autograd_registration: if autograd was registered correctly.
    - test_faketensor: If the operator has a FakeTensor kernel
    (and if it is correct). The FakeTensor kernel is necessary (
    but not sufficient) for the operator to work with PyTorch compilation
    APIs (torch.compile/export/FX).
    - test_aot_dispatch_dynamic: If the operator has correct behavior
    with PyTorch compilation APIs (torch.compile/export/FX).
    This checks that the outputs (and gradients, if applicable) are the
    same under eager-mode PyTorch and torch.compile.
    This test is a superset of ``test_faketensor``.

    For best results, please call ``opcheck`` multiple times with a
    representative set of inputs. If your operator supports
    autograd, please use ``opcheck`` with inputs with ``requires_grad = True``;
    if your operator supports multiple devices (e.g. CPU and CUDA), please
    use ``opcheck`` with inputs on all supported devices.

    Args:
        op: The operator. Must either be a function decorated with
            :func:`torch.library.custom_op` or an OpOverload/OpOverloadPacket
            found in torch.ops.* (e.g. torch.ops.aten.sin, torch.ops.mylib.foo)
        args: The args to the operator
        kwargs: The kwargs to the operator
        test_utils: Tests that we should run. Default: all of them.
            Example: ("test_schema", "test_faketensor")
        raise_exception: If we should raise an exception on the first
            error. If False, we will return a dict with information
            on if each test passed or not.

    .. warning::

        opcheck and :func:`torch.autograd.gradcheck` test different things;
        opcheck tests if your usage of torch.library APIs is correct while
        :func:`torch.autograd.gradcheck` tests if your autograd formula is
        mathematically correct. Use both to test custom ops that support
        gradient computation.

    Example:

        >>> # xdoctest: +REQUIRES(env:TORCH_DOCTEST_CUDA)
        >>> @torch.library.custom_op("mylib::numpy_mul", mutates_args=())
        >>> def numpy_add(x: Tensor, y: float) -> Tensor:
        >>>     x_np = x.numpy(force=True)
        >>>     z_np = x_np + y
        >>>     return torch.from_numpy(z_np).to(x.device)
        >>>
        >>> @numpy_sin.register_fake
        >>> def _(x, y):
        >>>     return torch.empty_like(x)
        >>>
        >>> def setup_context(ctx, inputs, output):
        >>>     y, = inputs
        >>>     ctx.y = y
        >>>
        >>> def backward(ctx, grad):
        >>>     return grad * ctx.y, None
        >>>
        >>> numpy_sin.register_autograd(backward, setup_context=setup_context)
        >>>
        >>> sample_inputs = [
        >>>     (torch.randn(3), 3.14),
        >>>     (torch.randn(2, 3, device='cuda'), 2.718),
        >>>     (torch.randn(1, 10, requires_grad=True), 1.234),
        >>>     (torch.randn(64, 64, device='cuda', requires_grad=True), 90.18),
        >>> ]
        >>>
        >>> for args in sample_inputs:
        >>>     torch.library.opcheck(foo, args)

    """
    import torch.testing._internal.optests as optests

    return optests.opcheck(
        op, args, kwargs, test_utils=test_utils, raise_exception=raise_exception
    )<|MERGE_RESOLUTION|>--- conflicted
+++ resolved
@@ -17,12 +17,7 @@
     CustomOpDef,
     device_types_t,
 )
-<<<<<<< HEAD
-from torch._library.infer_schema import infer_schema  # noqa: F401
 from torch._ops import OpOverload, OpOverloadPacket
-=======
-from torch._ops import OpOverload
->>>>>>> 7b9fd72a
 
 
 __all__ = [
