--- conflicted
+++ resolved
@@ -377,14 +377,12 @@
 # Inline inbuilt nn modules
 inline_inbuilt_nn_modules = not is_fbcode()
 
-<<<<<<< HEAD
-# Number of eager warmup runs to run before compiling.
-warmup_runs = 0
-=======
 # When set, total compile time instruction count is recorded using
 # torch._dynamo.utilsCompileTimeInstructionCounter.
 record_compile_time_instruction_count = False
->>>>>>> 01303d81
+
+# Number of eager warmup runs to run before compiling.
+warmup_runs = 0
 
 
 def default_debug_dir_root():
