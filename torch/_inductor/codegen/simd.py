# mypy: allow-untyped-defs
from __future__ import annotations

import collections
import contextlib
import dataclasses
import functools
import itertools
import logging
import math
import operator
from typing import (
    Any,
    Callable,
    Counter,
    DefaultDict,
    Dict,
    Iterable,
    List,
    Optional,
    Sequence,
    Tuple,
    Union,
)

import sympy

import torch
import torch._logging
from torch.utils._ordered_set import OrderedSet
from torch.utils._sympy.functions import FloorDiv, Identity, ModularIndexing
from torch.utils._sympy.symbol import free_symbol_is_type, symbol_is_type, SymT

from ..._dynamo.utils import counters
from .. import config, ir, scheduler
from ..codecache import code_hash
from ..dependencies import Dep, MemoryDep, StarDep, WeakDep
from ..ir import IRNode, TritonTemplateBuffer
from ..optimize_indexing import indexing_dtype_strength_reduction
from ..runtime.hints import ReductionHint
from ..runtime.runtime_utils import green_text, yellow_text
from ..scheduler import BaseSchedulerNode, BaseScheduling, WhyNoFuse
from ..utils import (
    get_dtype_size,
    IndentedBuffer,
    Placeholder,
    sympy_index_symbol,
    sympy_product,
    sympy_subs,
    unique,
)
from ..virtualized import ops, OpsWrapper, V
from .common import CSEVariable, index_prevent_reordering, Kernel, PythonPrinter
from .multi_kernel import MultiKernel


log = logging.getLogger(__name__)
perf_hint_log = torch._logging.getArtifactLogger(__name__, "perf_hints")
schedule_log = torch._logging.getArtifactLogger(__name__, "schedule")
fusion_log = torch._logging.getArtifactLogger(__name__, "fusion")


pexpr = PythonPrinter().doprint


@dataclasses.dataclass
class IterationRanges:
    """
    Each range tree represents multiple sets of iteration indexing
    in a single tiled dimension in the output kernel.

    If you have two loops ranges one (4, 3, 2) and another (4, 6),
    then the range tree will be:
            4 (i0)
        3 (i1)  6 (i3)
        2 (i2)
    Where i0 is shared between both loops, but then the split into
    different indexing vars.  All loop ranges must iterate over
    the same number of elements.
    """

    def __init__(
        self,
        name: str,
        var_list: List[sympy.Symbol],
        var_ranges: Dict[sympy.Symbol, sympy.Expr],
        numel: sympy.Expr,
        prefix: str,
        *,
        kernel: SIMDKernel,
        divisor=sympy.Integer(1),
        length=sympy.Integer(1),
        root: IterationRangesRoot,
    ) -> None:
        super().__init__()
        self.name = name
        self.var_list = var_list
        self.var_ranges = var_ranges
        self.numel = numel
        self.prefix = prefix
        self.divisor = divisor
        self.length = length
        self.kernel = kernel
        self.root = root

    def symbol(self):
        return sympy_index_symbol(self.name)


class IterationRangesRoot(IterationRanges):
    def __init__(
        self,
        name: str,
        numel: sympy.Expr,
        # TODO: this is probably SymTy.INDEX and SymTy.RINDEX
        prefix: str,
        index: int,
        kernel: SIMDKernel,
        pid_cache=None,
        *,
        is_loop: bool,
        tensor_dim: Optional[int],
        grid_dim: Optional[int],
        has_zdim: bool,
    ) -> None:
        if pid_cache is None:
            pid_cache = {}
        super().__init__(
            name=name,
            var_list=[],
            var_ranges={},
            numel=numel,
            prefix=prefix,
            kernel=kernel,
            root=self,
        )
        self.index = index
        # Store all the nodes in one flat list
        self.nodes: Dict[sympy.Expr, IterationRangesEntry] = {}
        # This is for re-ordering program ID in triton mm template
        # pid_cache["tl.program_id(0)"] = pid_m
        self.pid_cache: Dict[str, str] = pid_cache

        # True if the dimension is implemented as a single program looping over
        # the full dimension (currently only used for non-persistent reduction)
        assert not is_loop or (prefix == "r" and grid_dim is None)
        self.is_loop = is_loop
        # Index of corresponding dimension on triton tensors
        self.tensor_dim = tensor_dim
        # Index of corresponding dimension in the triton grid
        self.grid_dim = grid_dim
        self.has_zdim = has_zdim

    def __repr__(self) -> str:
        return f"IterationRangesRoot({self.name!r}, {self.numel}, ...)"

    def cache_clear(self):
        for node in self.nodes.values():
            node.cache_clear()

    def index_sym(self):
        return sympy_index_symbol(f"{self.prefix}index")

    def lookup(self, divisor, length):
        """
        Lookup a given RangeTreeEntry, creating it if needed
        """
        if V.graph.sizevars.statically_known_equals(divisor * length, self.numel):
            expr = FloorDiv(self.index_sym(), divisor)
        else:
            expr = ModularIndexing(self.index_sym(), divisor, length)

        if expr not in self.nodes:
            node = IterationRangesEntry(
                f"{self.prefix}{next(V.kernel.iter_vars_count)}",
                divisor,
                length,
                expr,
                self,
            )
            V.kernel.range_tree_nodes[node.symbol()] = node
            self.var_list.append(node.symbol())
            self.var_ranges[node.symbol()] = length
            self.nodes[expr] = node
        return self.nodes[expr]

    def construct_entries(self, lengths: List[sympy.Expr]):
        divisor = sympy.Integer(1)
        itervars = []
        for length in reversed(lengths):
            itervars.append(self.lookup(divisor, length))
            divisor = divisor * length
        return list(reversed(itervars))

    def construct(self, lengths: List[sympy.Expr]):
        return [e.symbol() for e in self.construct_entries(lengths)]

    def vars_and_sizes(self, index: sympy.Expr):
        """Figure out vars from this tree used in index"""
        nodes = [V.kernel.range_tree_nodes.get(s) for s in index.free_symbols]
        nodes = [n for n in nodes if n and n.prefix == self.prefix]
        nodes.sort(
            key=lambda x: V.graph.sizevars.size_hint(
                x.divisor, fallback=config.unbacked_symint_fallback
            )
        )
        divisor = sympy.Integer(1)
        index_vars = []
        sizes = []

        def add(node):
            nonlocal divisor
            index_vars.append(node.symbol())
            sizes.append(node.length)
            divisor = divisor * node.length

        for node in nodes:
            if not V.graph.sizevars.statically_known_equals(node.divisor, divisor):
                # fill in unused index var
                add(self.lookup(divisor, FloorDiv(node.divisor, divisor)))
                divisor = node.divisor
            add(node)
        if not V.graph.sizevars.statically_known_equals(self.numel, divisor):
            # fill in unused index var
            add(self.lookup(divisor, FloorDiv(self.numel, divisor)))

        return list(reversed(index_vars)), list(reversed(sizes))


class IterationRangesEntry(IterationRanges):
    def __init__(
        self,
        name: str,
        divisor: sympy.Expr,
        length: sympy.Expr,
        expr: sympy.Expr,
        parent: IterationRanges,
    ) -> None:
        super().__init__(
            name=name,
            numel=parent.numel / length,
            var_list=parent.var_list,
            var_ranges=parent.var_ranges,
            prefix=parent.prefix,
            divisor=divisor,
            length=length,
            kernel=parent.kernel,
            root=parent.root,
        )
        self.parent = parent
        self.codegen = functools.lru_cache(None)(self._codegen)
        self.expr = expr

    def __repr__(self) -> str:
        return f"IterationRangesEntry({self.name}, {self.divisor}, {self.length}, {self.expr}, {self.var_ranges})"

    def set_name(self, name):
        self.codegen = lambda: name  # type: ignore[assignment]
        self.codegen.cache_clear = lambda: None  # type: ignore[method-assign]
        self.name = name

    def cache_clear(self):
        self.codegen.cache_clear()

    def _codegen(self):
        V.kernel.codegen_iteration_ranges_entry(self)
        return self.name

    def precomputed_args(self):
        # for dynamic shapes, find parts of indexing expressions that have to be precomputed
        precomputed_args: List[sympy.Expr] = []
        if isinstance(self.expr, sympy.Symbol):
            return precomputed_args
        assert isinstance(self.expr, (FloorDiv, ModularIndexing)), type(self.expr)
        for arg in self.expr.args[1:]:
            if not isinstance(arg, (sympy.Integer, sympy.Symbol)):
                symbols = arg.free_symbols
                if len(symbols) > 0 and all(
                    symbol_is_type(s, SymT.SIZE) for s in symbols
                ):
                    precomputed_args.append(arg)
        return precomputed_args

    def __hash__(self):
        return hash(self.name)

    def __eq__(self, other):
        return self.name == other.name


def constant_repr(value):
    if value == float("inf"):
        return 'float("inf")'
    elif value == float("-inf"):
        return 'float("-inf")'
    elif math.isnan(value):
        return 'float("nan")'
    return repr(value)


class SIMDKernel(Kernel):
    """
    Common base class for Triton/Halide codegen which both use flattened indexing rather than loop nests.
    """

    sexpr = pexpr
    kexpr: Callable[[sympy.Expr], str]
    allow_block_ptr = False

    def __init__(
        self,
        *groups,
        index_dtype: str,
        mutations: Optional[OrderedSet[str]] = None,
        pid_cache=None,
        reduction_hint=ReductionHint.DEFAULT,
        override_persistent_reduction=None,
    ) -> None:
        if pid_cache is None:
            pid_cache = {}
        super().__init__()
        self.body = IndentedBuffer()
        self.indexing_code = IndentedBuffer()
        self.numels = [V.graph.sizevars.simplify(s) for s in groups]
        self.mutations: OrderedSet[str] = (
            mutations if mutations is not None else OrderedSet()
        )
        self.range_trees: List[IterationRangesRoot] = []
        self.range_tree_nodes: Dict[sympy.Symbol, IterationRangesEntry] = {}
        self.iter_vars_count = itertools.count()
        self.inside_reduction = self.numels[-1] != 1
        self.reduction_hint = reduction_hint
        self.index_dtype: str = index_dtype
        self.last_usage: OrderedSet[str] = OrderedSet()
        self.buf_accesses: DefaultDict[str, List[Dep]] = collections.defaultdict(list)
        self.persistent_reduction: bool = (
            override_persistent_reduction
            if override_persistent_reduction is not None
            else self.should_use_persistent_reduction()
        )
        self.no_x_dim = self.want_no_x_dim()
        self.code_hash: Union[str, None] = None

        # define this in a closure to make cache local to object
        @functools.lru_cache(None)
        def simplify_indexing(index: sympy.Expr):
            index = V.graph.sizevars.simplify_with_ranges(index, self.var_ranges())
            for tree in self.range_trees:
                index = self.combine_contiguous_dims(index, tree)

            return self.combine_modular_indexing_pairs(index)

        self.simplify_indexing = simplify_indexing
        self.initialize_range_tree(pid_cache)

    def want_no_x_dim(self):
        return False

    def initialize_range_tree(self, pid_cache):
        no_r_dim = not self.inside_reduction or self.numels[-1] == 1

        prefixes = "zyxr"
        active_prefixes = prefixes[-len(self.numels) :]

        grid_dims = "xyz"
        if self.no_x_dim:
            tensor_dims = "r"
        elif no_r_dim:
            tensor_dims = "xyz"
        else:
            tensor_dims = "xyzr"

        tensor_dims = "".join(p for p in tensor_dims if p in active_prefixes)

        for i, prefix in enumerate(active_prefixes):
            is_reduction = prefix == "r"
            tensor_dim = tensor_dims.find(prefix) if prefix in tensor_dims else None
            grid_dim = None if is_reduction else grid_dims.find(prefix)
            index = i if grid_dim is None else grid_dim
            self.range_trees.append(
                IterationRangesRoot(
                    f"{prefix}index",
                    self.numels[i],
                    prefix,
                    index,
                    self,
                    pid_cache=pid_cache,
                    is_loop=is_reduction and not self.persistent_reduction,
                    tensor_dim=tensor_dim,
                    grid_dim=grid_dim,
                    has_zdim="z" in active_prefixes,
                )
            )

    def finalize_indexing(self, indices: Sequence[sympy.Expr]):
        """
        Hook called right before codegen with every index that will be
        used in the fused kernel.
        """

    def store_reduction(self, name: str, index: sympy.Expr, value: CSEVariable):
        prior = self.inside_reduction
        self.inside_reduction = False
        try:
            return self.store(name, index, value)
        finally:
            self.inside_reduction = prior

    def should_use_persistent_reduction(self) -> bool:
        return False  # defined in subclass

    def var_ranges(self):
        return dict(
            itertools.chain.from_iterable(
                tree.var_ranges.items() for tree in self.range_trees
            )
        )

    def triton_tensor_ndim(self):
        return sum(int(tree.tensor_dim is not None) for tree in self.range_trees)

    def indexing_size_str(self, i):
        sizes = ["None"] * self.triton_tensor_ndim()
        sizes[i] = ":"
        return f"[{', '.join(sizes)}]"

    def dense_size_list(self) -> List[str]:
        sizes = ["1"] * self.triton_tensor_ndim()
        for tree in self.range_trees:
            if tree.tensor_dim is None:
                continue

            if tree.prefix != "r" or self.inside_reduction:
                sizes[tree.tensor_dim] = f"{tree.prefix.upper()}BLOCK"
        return sizes

    def dense_size_str(self):
        sizes = self.dense_size_list()
        return f"[{', '.join(sizes)}]"

    def combine_modular_indexing_pairs(self, index):
        if not isinstance(index, ModularIndexing):
            return index
        x = index.args[0]
        if (tree_node := self.range_tree_nodes.get(x)) is None:
            return index
        new_index = sympy_subs(index, {x: tree_node.expr})
        new_index = V.graph.sizevars.combine_modular_indexing_pairs(new_index)
        # the index now contains xindex/etc, which is nonstandard, fix it up
        return sympy_subs(
            new_index,
            {
                tree_node.root.index_sym(): tree_node.root.lookup(
                    sympy.Integer(1), tree_node.root.numel
                ).symbol()
            },
        )

    def combine_contiguous_dims(self, index: sympy.Expr, tree: IterationRangesRoot):
        if expand_res := V.graph.sizevars.expand_floor_div(index):
            new_index, denominator = expand_res  # type: ignore[misc]
            return FloorDiv(self._combine_contiguous_dims(new_index, tree), denominator)
        else:
            return self._combine_contiguous_dims(index, tree)

    def _combine_contiguous_dims(self, index: sympy.Expr, tree: IterationRangesRoot):
        """
        More aggressive simplification to merge contiguous dims
        """
        if isinstance(index, (sympy.Integer, sympy.Symbol)):
            return index
        index_vars, sizes = tree.vars_and_sizes(index)
        if len(sizes) <= 1:
            return index
        new_sizes, reindex, prune = V.graph.sizevars._simplify_loops(
            index_vars, sizes, index_prevent_reordering([index], index_vars, sizes)
        )
        if new_sizes == sizes:
            return index
        new_index_vars = tree.construct(new_sizes)
        new_index = sympy_subs(index, dict(zip(index_vars, reindex(new_index_vars))))
        return new_index

    def set_last_usage(self, nodes):
        if not self.inside_reduction or self.persistent_reduction:
            return
        self.last_usage = OrderedSet(
            itertools.chain.from_iterable(
                n.last_usage for n in nodes if n is not EnableReduction
            )
        )

    def disable_reduction(self):
        should_flush = self.range_trees[-1].is_loop

        @contextlib.contextmanager
        def ctx():
            if self.numels[-1] == 1:
                assert not self.inside_reduction
                yield
                return
            if should_flush:
                # calling codegen_body() will flush all the pending buffers
                # and write out a reduction loop
                self.codegen_body()
            self.inside_reduction = False
            try:
                yield
                if should_flush:
                    # flush out any code before opening the next loop
                    self.codegen_body()
            finally:
                self.inside_reduction = True

        return ctx()

    def set_ranges(self, *lengths):
        assert len(lengths) == len(self.range_trees)
        return [
            ranges.construct(length)
            for length, ranges in zip(lengths, self.range_trees)
        ]

    @staticmethod
    def _split_iteration_ranges(
        groups: Iterable[sympy.Expr], lengths: Sequence[Sequence[sympy.Expr]]
    ):
        sv = V.graph.sizevars
        new_ranges: List[List[sympy.Expr]] = [[] for _ in groups]
        remaining = [sv.simplify(g) for g in groups]
        var_count = itertools.count()

        def add_range(i, expr):
            expr = sv.simplify(expr)
            if not sv.statically_known_multiple_of(remaining[i], expr):
                raise CantSplit
            # guard on the last item out
            remaining[i] = FloorDiv(remaining[i], expr)
            new_ranges[i].append(expr)
            return next(var_count)

        def make_combined(size, idx1, idx2):
            def getter(flat_vars):
                return size * flat_vars[idx1] + flat_vars[idx2]

            return getter

        return_getters_groups = []
        current_group = 0
        for length_group in lengths:
            return_getters = []
            for size in length_group:
                if sv.statically_known_equals(size, 1):  # type: ignore[arg-type]
                    return_getters.append(lambda _: sympy.Integer(0))
                    continue

                while current_group < len(remaining) and sv.statically_known_equals(
                    remaining[current_group], 1  # type: ignore[arg-type]
                ):
                    # scroll to next group with remaining elements
                    current_group += 1

                if current_group + 1 < len(remaining) and sv.statically_known_gt(
                    size, remaining[current_group]
                ):
                    # need to break size in two
                    if not sv.statically_known_multiple_of(
                        size, remaining[current_group]
                    ):
                        raise CantSplit
                    size1 = remaining[current_group]
                    size2 = FloorDiv(size, remaining[current_group])
                    return_getters.append(
                        make_combined(
                            size2,
                            add_range(current_group, size1),
                            add_range(current_group + 1, size2),
                        )
                    )
                else:
                    return_getters.append(
                        operator.itemgetter(add_range(current_group, size))
                    )
            return_getters_groups.append(return_getters)

        assert all(
            V.graph.sizevars.size_hint(s) == 1 for s in remaining
        ), f"failed to set ranges {remaining} {lengths}"

        return new_ranges, return_getters_groups

    @classmethod
    def is_compatible(
        cls, groups: Iterable[sympy.Expr], lengths: Sequence[Sequence[sympy.Expr]]
    ):
        try:
            cls._split_iteration_ranges(groups, lengths)
            return True
        except CantSplit:
            return False

    def split_and_set_ranges(self, lengths: List[List[sympy.Expr]]):
        """
        We may want to fuse `for i0 in s0*s1` into a tiled kernel with groups (s0, s1).

        To do this we need to split up the iteration space of i0 into something like:
            for i1 in s0:
              for i2 in s1:
                i0 = i1*s1 + i2
                ....

        This function matches and resplits lengths to the groups of
        this kernel to enable tiled + non-tiled fusions.
        """
        groups = [rt.numel for rt in self.range_trees]
        if not self.inside_reduction:
            groups[-1] = sympy.Integer(1)

        if len(lengths) == len(self.range_trees) and all(
            V.graph.sizevars.simplify(sympy_product(x) - g) == 0
            for x, g in zip(lengths, groups)
        ):
            return self.set_ranges(*lengths)

        new_ranges, return_getters_groups = self._split_iteration_ranges(
            groups, lengths
        )
        itervars = list(itertools.chain.from_iterable(self.set_ranges(*new_ranges)))
        return [[fn(itervars) for fn in fns] for fns in return_getters_groups]

    def is_indirect_indexing(self, index: sympy.Expr):
        # tmpX  means indirect indexing
        return free_symbol_is_type(index, SymT.TMP)

    def is_broadcasted(self, index: sympy.Expr):
        # Note. This may not be correct when there is indirect indexing
        if self.is_indirect_indexing(index):
            return False

        index_numels = [1] * len(self.numels)
        for symbol in index.free_symbols:
            if symbol not in self.range_tree_nodes:
                # Non-iterated variables, e.g. strides
                continue
            entry = self.range_tree_nodes[symbol]  # type: ignore[index]
            assert isinstance(entry.parent, IterationRangesRoot)
            index_numels[entry.parent.index] *= entry.length

        # If the index variables only iterate over a subset of the kernel
        # numels, then it must be broadcasted.
        simplify = V.graph.sizevars.simplify
        return any(
            simplify(idx_range) != simplify(iter_range)  # type: ignore[arg-type]
            for idx_range, iter_range in zip(index_numels, self.numels)
        )

    def index_to_str(self, index: sympy.Expr) -> str:
        """
        Convert an index expr to a string that can be used in output code.
        e.g. a sympy expression "s2" may actually appear as "ks1" in the generated kernel.

        Index expressions often need to be passed in as arguments to the triton kernel.
        Rename_indexing and codegen_indexing keep track of the needed indices and add
        new parameters to the function signature.
        """
        if isinstance(index, list):
            return f"[{', '.join(map(self.index_to_str, index))}]"
        return self.kexpr(self.rename_indexing(index))  # type: ignore[call-arg]

    def prepare_indexing(
        self,
        index: sympy.Expr,
    ):
        index = self.simplify_indexing(index)
        index = sympy_subs(index, V.graph.sizevars.precomputed_replacements)
        # if simple replacements didn't get rid of floor/ceil, try full subs
        if len(index.atoms(sympy.floor)) or len(index.atoms(sympy.ceiling)):
            index = index.subs(V.graph.sizevars.precomputed_replacements)
        # last resort, if no range vars are in the expr, hoist it
        # TODO instead of trying to blindly find complicated exprs, we should hoist the
        # inputs/outputs sizes and strides, but at the time indexing is generated
        # kernel inputs and outputs are not set yet, we'd need a deeper refactor
        # to do it this way

        if len(index.atoms(sympy.ceiling)):
            for a in index.atoms(sympy.ceiling):
                # for nested exprs, atoms yields top level first (?)
                # so if everything goes fine, lower level replacements will come up empty
                symbols = a.free_symbols
                if len(symbols) > 0 and all(
                    symbol_is_type(s, (SymT.SIZE, SymT.PRECOMPUTED_SIZE))
                    for s in symbols
                ):
                    replacements = {a: V.graph.sizevars.lookup_precomputed_size(a)}
                    index = sympy_subs(index, replacements)

        simp_index = self.simplify_indexing(index)

        # Now that we are done simplifying we can unwrap Identity so that downstream handling
        # for its contained expression will work. previously, tl.full wrapping of sympy.Integer
        # would not occur
        simp_index = (
            simp_index if not isinstance(simp_index, Identity) else simp_index.args[0]
        )

        return self.codegen_indexing(simp_index)

    def active_range_trees(self, reorder=False):
        trees = [
            t for t in self.range_trees if t.prefix != "r" or self.inside_reduction
        ]
        if reorder and len(trees) > 1:
            count = sum(t.prefix in "xyz" for t in trees)
            assert "".join(t.prefix for t in trees[:count]) == "zyx"[-count:], [
                t.prefix for t in trees[:count]
            ]
            trees[:count] = reversed(trees[:count])
        return trees

    def codegen_indexing(self, expr: sympy.Expr):
        expr = V.graph.sizevars.simplify_with_ranges(expr, self.var_ranges())
        for sym in sorted(expr.free_symbols, key=str):
            if sym in self.range_tree_nodes:
                # if indexing expression is complicated, we precompute it on the host side
                # and send the result as a kernel argument
                replacements = {}
                for ps in self.range_tree_nodes[sym].precomputed_args():  # type: ignore[index]
                    replacements[ps] = V.graph.sizevars.lookup_precomputed_size(ps)
                if len(replacements) > 0:
                    self.range_tree_nodes[sym].expr = sympy_subs(  # type: ignore[index]
                        self.range_tree_nodes[sym].expr, replacements  # type: ignore[index]
                    )
                self.range_tree_nodes[sym].codegen()  # type: ignore[index]
        return expr

    def codegen_nan_check(self) -> None:
        raise NotImplementedError("NYI: codegen_nan_check")

    def call_kernel(self, name: str, node: Optional[IRNode] = None) -> None:
        raise NotImplementedError("NYI: call_kernel")

    @contextlib.contextmanager
    def mask_loads(self, mask, value):
        """Context manager to add an additional mask to tl.load/store"""
        prior = self._load_mask
        prior_val = self._load_other
        if prior:
            mask = ops.logical_and(mask, prior)

        mask = OpsWrapper._unwrap(mask)
        self._load_mask = mask
        self._load_other = value
        try:
            # TODO(jansel): do we need a reshape here?
            yield mask
        finally:
            self._load_mask = prior
            self._load_other = prior_val

    def get_strides_of_load(self, index: sympy.Expr):
        """
        This gets the stride of the index for each of the tiling variables
        (technically, it does it at index 0)

        For example, if
        xindex = x0 + 512*x1 + 1024*r0
        x0 = (xindex//512)
        x1 = (xindex % 512)
        r0 = rindex // 1024

        this function would return
        {xindex: 512, rindex: 1024}
        """
        index_to_tile_indexes = {k: v.expr for k, v in self.range_tree_nodes.items()}
        index_in_tile_vars = sympy_subs(index, index_to_tile_indexes)  # type: ignore[arg-type]
        strides = {}
        for range_tree in self.range_trees:
            s = sympy_index_symbol(range_tree.name)
            strides[s] = sympy_subs(index_in_tile_vars, {s: 1}) - sympy_subs(
                index_in_tile_vars, {s: 0}
            )
        return strides

    @staticmethod
    def _map_tuple_or_scalar(fn, value):
        if isinstance(value, tuple):
            return tuple(map(fn, value))
        return fn(value)

    def estimate_kernel_num_bytes(self):
        """
        Try the best to estimate the total size (in bytes) of the
        kernel's inputs and outputs, which is used for estimating the memory
        throughput of this kernel. This information is used for checking how
        far we are from the peak memory bandwidth. It's important that
        we want to avoid overestimating the sizes of the inputs and outputs,
        because it can wrongfully give us a very large memory traffic value,
        which may be even larger than the theoretical bandwidth and thus
        become very misleading. This is particularly problematic for cases
        where we slice some inputs. In those cases, we should only count
        the size of the "slices" instead of the original inputs, because
        only the slices contribute to the real memory traffic.
        """
        nbytes = []
        ninplace_args = len(unique(self.args.inplace_buffers.values()))
        _, call_args, _, _ = self.args.python_argdefs()

        # For pointwise and reduction kernels, this is the upper-bound numels
        # for the output buffer.
        # FIXME: This is not exactly right for cases like below:
        #    def foo(tensor0, tensor1):
        #        x0 = narrow(tensor0)
        #        return cat(x0, tensor1)
        # For this example, we will end up overestimate the size for the
        # slice s0. Potentially, we could have precise inputs information
        # if we maintained the original inputs of the Pointwise kernel created
        # for the "cat". However, I think it might be a bit overwhelming that
        # we add such complexity only for handling some particular cases for
        # benchmarking.
        out_numel = V.graph.sizevars.size_hint(sympy_product(self.numels))
        for i, arg in enumerate(call_args):
            # "buf" may be narrowed. In this case, the number of memory accesses
            # should be estimated based on the reinterpreted layout.
            # On the other hand, buf may be broadcasted. In this case,
            # counting the size of the underline storage would give us
            # a better estimation in terms of memory accesses.
            if arg not in self.buf_accesses:
                nbytes.append(0)
                continue
            arg_numel = V.graph.get_numel(arg)
            buf_size = V.graph.sizevars.size_hint(arg_numel)
            if buf_size > out_numel:
                # This arg points to a buf that has been sliced.
                # We need to count each individual slice to have
                # a better estimation.
                indices: OrderedSet[Any] = OrderedSet()
                no_index_dep_count = 0
                for dep in self.buf_accesses[arg]:
                    if isinstance(dep, (StarDep, WeakDep)):
                        indices.add(f"no_index_dep_{no_index_dep_count}")
                        no_index_dep_count += 1
                    else:
                        indices.add(dep.index)
                numel = len(indices) * out_numel
            else:
                numel = buf_size
            dtype = V.graph.get_dtype(arg)
            dtype_size = get_dtype_size(dtype)
            nbytes.append(numel * dtype_size * (1 + int(i < ninplace_args)))
        return sum(nbytes)

    def warn_mix_layout(self, kernel_name):
        """
        Print message if the kernel have mixed layout inputs.
        Only care about 4D tensor for now.
        """
        if (
            len(self.args.input_buffers) == 1
            and len(self.args.output_buffers) == 1
            and len(self.args.inplace_buffers) == 0
        ):
            # even if input buffer and output buffer have different layout,
            # this can be a layout conversion kernel. No need to warn for
            # the mix layouts.
            return

        argdefs, call_args, signature, _ = self.args.python_argdefs()
        uniform_stride_order = None
        for arg_name in call_args:
            buf = V.graph.try_get_buffer(arg_name)
            if buf and len(buf.layout.size) == 4:
                # ignore the tensor if only 1 dimension is non-zero
                if len([x for x in buf.layout.size if x == 1]) == 3:
                    continue
                stride_order = ir.get_stride_order(buf.layout.stride)
                if uniform_stride_order is None:
                    uniform_stride_order = stride_order
                elif uniform_stride_order != stride_order:
                    msg = yellow_text(
                        f"Expected stride order {uniform_stride_order}, but found stride order"
                        + f" {stride_order} for kernel {kernel_name}"
                    )
                    log.warning(msg)

                    stride_order_list = [
                        ir.get_stride_order(V.graph.get_buffer(name).layout.stride)
                        if V.graph.try_get_buffer(name)
                        else None
                        for name in call_args
                    ]
                    size_list = [
                        V.graph.get_buffer(name).layout.size
                        if V.graph.try_get_buffer(name)
                        else None
                        for name in call_args
                    ]
                    source_list = [
                        "GraphInput"
                        if name in V.graph.graph_inputs
                        else "IntermediateBuffer"
                        if name in V.graph.name_to_buffer
                        else None
                        for name in call_args
                    ]

                    msg = yellow_text(
                        f"  param names {argdefs}\n  buf names {call_args}\n  strides {stride_order_list}"
                        + f"\n  sizes {size_list}\n  sources {source_list}\n"
                    )
                    log.warning(msg)
                    return
        msg = green_text(
            f"All the inputs for the triton kernel {kernel_name} have uniform layout"
        )
        log.warning(msg)

    def welford_reduce_fallback(self, dtype, value):
        sum_ = ops.reduction(dtype, dtype, "sum", value)
        self.inside_reduction = False
        rnumel = ops.index_expr(self.numels[-1], dtype)
        mean = ops.truediv(sum_, rnumel)

        self.inside_reduction = True
        dx = ops.sub(value, mean)
        dx2 = ops.mul(dx, dx)
        m2 = ops.reduction(dtype, dtype, "sum", dx2)
        return OpsWrapper._unwrap((mean, m2, rnumel))

    def codegen_kernel(self):
        raise NotImplementedError

    def codegen_body(self):
        pass

    def codegen_iteration_ranges_entry(self, entry: IterationRangesEntry):
        pass


class SIMDScheduling(BaseScheduling):
    kernel_type = SIMDKernel  # override in subclass
    int32_type = "torch.int32"
    int64_type = "torch.int64"

    def __init__(self, scheduler) -> None:
        super().__init__()
        self.scheduler = scheduler

    def group_fn(self, sizes):
        return tuple(V.graph.sizevars.simplify(sympy_product(s)) for s in sizes)

    def can_fuse(self, node1, node2):
        """
        Hook called by Scheduler to determine if the Triton backend
        can fuse node1 and node2.  These nodes might already be
        FusedSchedulerNodes.
        """
        if isinstance(node1, scheduler.ForeachKernelSchedulerNode) or isinstance(
            node2, scheduler.ForeachKernelSchedulerNode
        ):
            return scheduler.ForeachKernelSchedulerNode.can_fuse(node1, node2)

        _, (numel1, rnumel1) = node1.group
        _, (numel2, rnumel2) = node2.group
        why = WhyNoFuse(node1, node2)

        if node1.is_split_scan() and not node2.is_split_scan():
            if node2.is_reduction():
                why("Split scan cannot fuse with reductions")
        elif node2.is_split_scan() and not node1.is_split_scan():
            if node1.is_reduction():
                why("Split scan cannot fuse with reductions")

        if node1.is_reduction() and node2.is_reduction():
            reduction_can_fuse = numel1 == numel2 and rnumel1 == rnumel2
            if not reduction_can_fuse:
                why(
                    "numel/rnumel mismatch (reduce) (%s, %s), (%s, %s)",
                    numel1,
                    numel2,
                    rnumel1,
                    rnumel2,
                )
            return reduction_can_fuse

        if not node1.is_reduction() and not node2.is_reduction():
            if not (numel1 == numel2 and rnumel1 == rnumel2):
                why(
                    "numel/rnumel mismatch (non-reduce) (%s, %s), (%s, %s)",
                    numel1,
                    numel2,
                    rnumel1,
                    rnumel2,
                )
                return False

            if node1.is_template():
                # Only allow fusion for TritonTemplates for now.
                # Fusion for CUDATemplates are not supported.
                is_triton_template = isinstance(node1.node, TritonTemplateBuffer)
                if not is_triton_template:
                    why("node1 is not TritonTemplateBuffer")
                return is_triton_template

            # check for a bad combined tiling
            tiling1 = self.select_tiling(node1.get_nodes(), numel1, rnumel1)
            tiling2 = self.select_tiling(node2.get_nodes(), numel1, rnumel1)
            tiling3 = self.select_tiling(
                node1.get_nodes() + node2.get_nodes(), numel1, rnumel1
            )
            if config.triton.tiling_prevents_pointwise_fusion:
                cond = True
                if len(tiling1) > 2:
                    if len(tiling2) > 2:
                        cond = tiling1 == tiling2 == tiling3
                    else:
                        cond = tiling1 == tiling3
                elif len(tiling2) > 2:
                    cond = tiling2 == tiling3
                if not cond:
                    why(
                        "tiling mismatch (%s, %s, %s)",
                        tiling1,
                        tiling2,
                        tiling3,
                    )
                    return False

            return True

        if not node1.is_reduction() and node2.is_reduction():
            assert rnumel1 == 1 and rnumel2 != 1
            if numel1 == numel2 * rnumel2:
                if not all(
                    SIMDKernel.is_compatible((numel2, rnumel2), n.get_ranges())
                    for n in node1.get_nodes()
                ):
                    why("nodes numel/rnumel incompatibility")
                    return False
                if (
                    config.triton.tiling_prevents_reduction_fusion
                    and not node1.is_template()
                ):
                    is_reduction_tiling_valid = self.select_tiling(
                        node1.get_nodes(), numel1
                    ) in (
                        (numel1, 1),
                        (numel2, rnumel2, 1),
                    )
                    if not is_reduction_tiling_valid:
                        why("invalid tiling for reduction")
                    return is_reduction_tiling_valid
                return True

            if numel1 != numel2:
                why("nodes numel incompatibility")
            return numel1 == numel2

        assert node1.is_reduction() and not node2.is_reduction()
        # swap args to hit the case above
        return self.can_fuse_horizontal(node2, node1)

    can_fuse_vertical = can_fuse
    can_fuse_horizontal = can_fuse

    def generate_node_schedule(self, nodes, numel, rnumel):
        node_schedule: List[Any] = []
        done: OrderedSet[scheduler.BaseSchedulerNode] = OrderedSet()
        # Writes with a reduced shape, meaning they are only present once the
        # reduction loop has ended
        not_ready_yet_nodes: OrderedSet[str] = OrderedSet()
<<<<<<< HEAD
        current_loop_buffer_usage: OrderedSet[str] = OrderedSet()
=======
>>>>>>> 8b4c4875

        def fits_in_main_body(n):
            _, (node_numel, node_rnumel) = n.group
            return (node_numel == numel and node_rnumel == rnumel) or (
                node_numel == numel * rnumel and node_rnumel == 1
            )

        def fits_outside_reduction(n):
            _, (node_numel, node_rnumel) = n.group
            return node_numel == numel and node_rnumel == 1 and rnumel != 1

        def expect_improved_memory_usage(n):
            for read in n.read_writes.reads:
                if read.name in current_loop_buffer_usage:
                    return True
            return False

        def schedule_node_in_loop(n):
            done.add(n)
            node_schedule.append(n)
<<<<<<< HEAD
            current_loop_buffer_usage.update([x.name for x in n.read_writes.reads])

=======
>>>>>>> 8b4c4875
            # A scan is modelled as a reduction in the scheduler but has a
            # full sized output that can be used inside the loop body
            if (
                n.is_reduction()
                and isinstance(n, scheduler.SchedulerNode)
                and isinstance(n.node, ir.ComputedBuffer)
                and not isinstance(n.node.data, ir.Scan)
            ):
                not_ready_yet_nodes.add(n.get_name())
<<<<<<< HEAD
            else:  # this node is available within the loop
                current_loop_buffer_usage.update([x.name for x in n.read_writes.writes])
=======
>>>>>>> 8b4c4875

        @contextlib.contextmanager
        def end_current_reduction_loop():
            if node_schedule and node_schedule[-1] is EnableReduction:
                node_schedule.pop()
            else:
<<<<<<< HEAD
                # flush out any other runnable nodes to reduce number of loops
                not_ready_yet_nodes.add(node.get_name())
                for other_node in nodes[index + 1 :]:
                    if (
                        other_node not in done
                        and fits_in_main_body(other_node)
                        and not (not_ready_yet_nodes & other_node.ancestors)
                        and expect_improved_memory_usage(other_node)
                    ):
                        schedule_node_in_loop(other_node)
                    else:
                        not_ready_yet_nodes.add(other_node.get_name())
=======
>>>>>>> 8b4c4875
                node_schedule.append(DisableReduction)
            yield
            node_schedule.append(EnableReduction)
            not_ready_yet_nodes.clear()
<<<<<<< HEAD
            current_loop_buffer_usage.clear()
=======
>>>>>>> 8b4c4875

        def requires_closing_previous_reduction(node, node_schedule):
            if rnumel == 1:
                return False
            if not not_ready_yet_nodes & node.ancestors:
                return False
            assert node_schedule and not isinstance(
                node_schedule[-1], (EnableReduction, DisableReduction)
            )
            return bool(not_ready_yet_nodes)

        for index, node in enumerate(nodes):
            if node in done:
                continue
            done.add(node)

            if fits_in_main_body(node):
                if requires_closing_previous_reduction(node, node_schedule):
                    with end_current_reduction_loop():
                        pass  # need to start a new reduction loop

                schedule_node_in_loop(node)
            elif fits_outside_reduction(node):
                with end_current_reduction_loop():
                    node_schedule.append(node)
            else:
                raise NotImplementedError(
                    f"unexpected group: ({numel}, {rnumel}) != {node.group[1]}"
                )

        return node_schedule

    def codegen_node(
        self, node: Union[scheduler.FusedSchedulerNode, scheduler.SchedulerNode]
    ):
        """
        Given a set of pre-fused nodes, generate a Triton kernel.
        """

        nodes: List[scheduler.SchedulerNode] = node.get_nodes()  # type: ignore[assignment]

        _, (numel, rnumel) = max(nodes, key=lambda x: int(x.is_reduction())).group

        node_schedule = self.generate_node_schedule(nodes, numel, rnumel)
        buf_accesses = collections.defaultdict(list)
        for node in nodes:
            for access in node.read_writes.reads | node.read_writes.writes:
                buf_accesses[access.name].append(access)

        schedule_log.debug("Schedule:\n %s", node_schedule)

        return self.codegen_node_schedule(node_schedule, buf_accesses, numel, rnumel)

    @staticmethod
    def reduction_hint(node):
        assert node.is_reduction()
        if all(
            dep.is_contiguous()
            for dep in itertools.chain(node.read_writes.reads, node.read_writes.writes)
        ):
            return ReductionHint.INNER
        else:
            return node.node.data.reduction_hint

    @staticmethod
    def can_use_32bit_indexing(
        numel: sympy.Expr, buffers: Iterable[Union[ir.Buffer, ir.TensorBox]]
    ) -> bool:
        int_max = torch.iinfo(torch.int32).max
        size_hint = V.graph.sizevars.size_hint
        has_hint = V.graph.sizevars.shape_env.has_hint

        def within_32bit(e):
            # Allow for unhinted e as long as we can still statically prove
            # (e.g., via ValueRanges) that it is still in bounds
            if V.graph.sizevars.is_expr_static_and_true(e <= int_max):
                return True
            # Otherwise, the hint MUST exist and be in range
            return has_hint(e) and size_hint(e) <= int_max

        if not within_32bit(numel):
            return False

        # Any use of a MultiOutputLayout will create a buffer with a
        # Layout whose sizes are accounted for
        buf_sizes = [
            buf.get_layout().storage_size()
            for buf in buffers
            if not isinstance(buf.get_layout(), ir.MultiOutputLayout)
        ]

        if not all(within_32bit(size) for size in buf_sizes):
            return False

        # Only install guards for 32-bit indexing as there is no correctness
        # issue with using 64-bit for everything
        V.graph.sizevars.guard_leq(numel, int_max)  # type: ignore[arg-type]
        for size in buf_sizes:
            V.graph.sizevars.guard_leq(size, int_max)  # type: ignore[arg-type]
        return True

    @classmethod
    def select_index_dtype(cls, node_schedule, numel, reduction_numel):
        # Gather all used buffer names
        buffer_names: OrderedSet[str] = OrderedSet()
        for node in node_schedule:
            if not isinstance(node, scheduler.BaseSchedulerNode):
                continue

            buffer_names.update(node.get_buffer_names())
            buffer_names.update(node.used_buffer_names())

        # Get buffers objects

        def _get_buffer(name: str) -> Union[ir.Buffer, ir.TensorBox]:
            buf = V.graph.get_buffer(name)
            if buf is None:
                raise RuntimeError(f"Failed to find buffer matching name {name}")
            return buf

        buffers = [V.graph.get_buffer(name) for name in buffer_names]

        # In theory we can separately check xnumel and rnumel are <= int_max
        # but some indexers do use the full linear index so we need to be
        # conservative here.
        total_numel = numel * reduction_numel

        if SIMDScheduling.can_use_32bit_indexing(total_numel, buffers):
            return cls.int32_type
        return cls.int64_type

    def has_non_contiguous_pw_in_reduction_kernel(self, node_schedule, numel, rnumel):
        pointwise_nodes = list(
            filter(
                lambda n: n not in (EnableReduction, DisableReduction)
                and not n.is_reduction()
                and n.group[1][0] == numel * rnumel,
                node_schedule,
            )
        )
        for node in pointwise_nodes:
            # An index can be an integer when loading a random seed.
            if not all(
                not isinstance(dep, MemoryDep)
                or dep.is_contiguous()
                or isinstance(dep.index, (sympy.Integer, int))
                or dep.stride1_for_last_dim()
                for dep in itertools.chain(
                    node.read_writes.reads, node.read_writes.writes
                )
            ):
                return True
        return False

    def get_kernel_args(self, node_schedule, numel, reduction_numel):
        reductions = list(
            filter(
                lambda n: n not in (EnableReduction, DisableReduction)
                and n.is_reduction(),
                node_schedule,
            )
        )
        if len(reductions) > 0:
            hints = [self.reduction_hint(n) for n in reductions]
            if hints.count(hints[0]) == len(hints):
                reduction_hint_val = hints[0]
            else:
                reduction_hint_val = ReductionHint.DEFAULT

            if (
                reduction_hint_val == ReductionHint.INNER
                and self.has_non_contiguous_pw_in_reduction_kernel(
                    node_schedule, numel, reduction_numel
                )
            ):
                reduction_hint_val = ReductionHint.DEFAULT
        else:
            reduction_hint_val = ReductionHint.DEFAULT

        mutations: OrderedSet[str] = OrderedSet()
        for node in node_schedule:
            if node in (DisableReduction, EnableReduction):
                continue

            for buf in node.get_outputs():
                mutations.update(buf.get_mutations())

        index_dtype = self.select_index_dtype(node_schedule, numel, reduction_numel)

        return reduction_hint_val, mutations, index_dtype

    def codegen_node_schedule(
        self, node_schedule, buf_accesses, numel, reduction_numel
    ):
        from torch._inductor.codegen.triton_split_scan import TritonSplitScanKernel

        tiled_groups = self.select_tiling(node_schedule, numel, reduction_numel)
        (
            reduction_hint_val,
            mutations,
            index_dtype,
        ) = self.get_kernel_args(node_schedule, numel, reduction_numel)

        is_split_scan = any(
            isinstance(node, BaseSchedulerNode) and node.is_split_scan()
            for node in node_schedule
        )
        kernel_type: type = self.kernel_type
        if is_split_scan and issubclass(TritonSplitScanKernel, kernel_type):
            kernel_type = TritonSplitScanKernel

        kernel_args = tiled_groups
        kernel_kwargs = dict(
            reduction_hint=reduction_hint_val,
            mutations=mutations,
            index_dtype=index_dtype,
        )

        def _node_has_sort(node):
            if node in (EnableReduction, DisableReduction):
                return False

            sort_nodes = node._body.root_block.graph.find_nodes(
                op="call_method", target="sort"
            )
            return bool(sort_nodes)

        # ops.sort only works with persistent reduction, and is not bandwidth bound anyway
        # so taking the hit of non-coalesced loads is okay
        has_sort = any(_node_has_sort(node) for node in node_schedule)
        if has_sort:
            kernel_kwargs["override_persistent_reduction"] = True

        kernel = kernel_type(
            *kernel_args,
            **kernel_kwargs,
        )
        kernel.buf_accesses = buf_accesses

        kernel2: Optional[SIMDKernel] = None
        if kernel.persistent_reduction and config.triton.multi_kernel and not has_sort:
            kernel2 = self.kernel_type(
                *kernel_args,
                **kernel_kwargs,
                override_persistent_reduction=False,
            )
            self.codegen_node_schedule_with_kernel(node_schedule, kernel2)
            with V.set_kernel_handler(kernel2):
                src_code2 = kernel2.codegen_kernel()
            kernel_name2 = self.define_kernel(src_code2, node_schedule, kernel)
            kernel2.kernel_name = kernel_name2
            kernel2.code_hash = code_hash(src_code2)

            # Keep buffers needed by the non-persistent reduction so both
            # kernels have the same arguments
            kernel.must_keep_buffers = set(kernel2.must_keep_buffers)

        self.codegen_node_schedule_with_kernel(node_schedule, kernel)

        with V.set_kernel_handler(kernel):
            src_code = kernel.codegen_kernel()

        kernel_name = self.define_kernel(src_code, node_schedule, kernel)
        log.debug("Generating kernel code with kernel_name: %s", kernel_name)
        kernel.kernel_name = kernel_name
        kernel.code_hash = code_hash(src_code)

        final_kernel = MultiKernel([kernel, kernel2]) if kernel2 is not None else kernel

        with V.set_kernel_handler(final_kernel):
            for node in node_schedule:
                if node not in (EnableReduction, DisableReduction):
                    node.mark_run()

        self.codegen_comment(node_schedule)

        _, call_args, arg_signatures, _ = (
            final_kernel.args.python_argdefs()
            if not isinstance(final_kernel, MultiKernel)
            else [None, [], None, None]
        )
        debug_printer_manager = V.graph.wrapper_code.debug_printer
        debug_printer_manager.set_printer_args(
            call_args, kernel_name, arg_signatures, final_kernel
        )
        with debug_printer_manager:
            final_kernel.call_kernel(final_kernel.kernel_name)

        if config.nan_asserts:
            final_kernel.codegen_nan_check()
        if config.warn_mix_layout:
            final_kernel.warn_mix_layout(kernel_name)

        V.graph.removed_buffers |= final_kernel.removed_buffers
        V.graph.inplaced_to_remove |= final_kernel.inplaced_to_remove

        if (
            V.graph.wrapper_code.supports_intermediate_hooks
            and config.generate_intermediate_hooks
        ):
            # Not every node in the schedule will actually be live on output;
            # we can't check dead buffers.
            live_outs = kernel.args.live_output_buffers()
            for node in node_schedule:
                if not isinstance(node, scheduler.BaseSchedulerNode):
                    continue
                name = node.get_name()
                if name not in live_outs:
                    continue
                assert node.node is not None
                origin_node = node.node.get_origin_node()
                if origin_node is not None:
                    counters["inductor"]["intermediate_hooks"] += 1
                    V.graph.wrapper_code.writeline(
                        f"run_intermediate_hooks({origin_node.name!r}, {name})"
                    )

        self.scheduler.free_buffers()

    def codegen_node_schedule_with_kernel(self, node_schedule, kernel):
        def current_reduction_nodes(nodes):
            return itertools.takewhile(lambda n: n is not DisableReduction, nodes)

        with kernel:
            stack = contextlib.ExitStack()
            kernel.set_last_usage(current_reduction_nodes(node_schedule))
            all_indexing = {}

            # First pass to collect indexing and decide inplace updates
            for node in node_schedule:
                if node is DisableReduction:
                    stack.enter_context(kernel.disable_reduction())
                elif node is EnableReduction:
                    stack.close()
                else:
                    node.decide_inplace_update()
                    index_vars = kernel.split_and_set_ranges(node.get_ranges())
                    all_indexing.update(
                        dict.fromkeys(
                            node._body.indexing_from_args(index_vars).values()
                        )
                    )

            kernel.finalize_indexing(all_indexing.keys())

            # Second pass to do codegen
            for i, node in enumerate(node_schedule):
                if node is DisableReduction:
                    stack.enter_context(kernel.disable_reduction())
                elif node is EnableReduction:
                    stack.close()
                    kernel.set_last_usage(current_reduction_nodes(node_schedule[i:]))
                else:
                    # TODO - use split ranges ?
                    indexing_dtype_strength_reduction(node._body)
                    index_vars = kernel.split_and_set_ranges(node.get_ranges())
                    node.codegen(index_vars)

    def codegen_template(
        self, template_node, epilogue_nodes, only_gen_src_code=False
    ) -> Optional[str]:
        """
        Codegen a triton template

        If `only_gen_src_code` the src code will be returned instead of codegen'd into the wrapper
        """
        _, (numel, rnumel) = template_node.group
        assert rnumel == 1
        kernel, render = template_node.node.make_kernel_render(template_node.node)
        with kernel:
            if not only_gen_src_code:
                for node in [template_node, *epilogue_nodes]:
                    node.mark_run()
            partial_code = render()
            with kernel.set_subgraph_body("<STORE_OUTPUT>"):
                for node in epilogue_nodes:
                    node.codegen(kernel.split_and_set_ranges(node.get_ranges()))

        if not isinstance(partial_code, str):
            partial_code.finalize_hook("<DEF_KERNEL>")
            partial_code.finalize_hook("<ARGDEFS>", strict=False)
        # finalize must be called after adding epilogue above
        with V.set_kernel_handler(kernel):
            # TODO: Maybe unify CUDATemplateKernel to also use PartialRender for flexible epilogue fusion.
            with kernel.set_subgraph_body("<STORE_OUTPUT>"):
                if isinstance(partial_code, str):
                    src_code = partial_code
                else:
                    partial_code.finalize_hook("<STORE_OUTPUT>")
                    src_code = partial_code.code
            node_schedule = [template_node, *epilogue_nodes]

            if config.benchmark_kernel:
                num_gb = kernel.estimate_kernel_num_bytes() / 1e9
                grid_args = V.graph.sizevars.size_hints(kernel.call_sizes)
                assert kernel.meta is not None, "meta is None"
                grid = kernel.grid_fn(*grid_args, kernel.meta)
                src_code = (
                    f"{kernel.imports_for_benchmark_kernel()}\n"
                    f"{src_code}\n"
                    f"{kernel.codegen_kernel_benchmark(num_gb, grid).getvalue()}"
                )

            if only_gen_src_code:
                return src_code

            kernel_name = self.define_kernel(src_code, node_schedule, kernel)

        self.codegen_comment(node_schedule)

        # debug printing values of intermediate tensors
        _, call_args, arg_signatures, _ = kernel.args.python_argdefs()
        debug_printer_manager = V.graph.wrapper_code.debug_printer
        debug_printer_manager.set_printer_args(
            call_args, kernel_name, arg_signatures, kernel
        )
        with debug_printer_manager:
            kernel.call_kernel(kernel_name, template_node.node)

        V.graph.removed_buffers |= kernel.removed_buffers
        V.graph.inplaced_to_remove |= kernel.inplaced_to_remove
        self.scheduler.free_buffers()
        return None

    def codegen_sync(self):
        V.graph.wrapper_code.writeline(V.graph.device_ops.synchronize())

    def generate_combo_kernel_code(
        self,
        subkernel_nodes: List[BaseSchedulerNode],
        custom_part_algorithm: bool,
        enable_autotune: bool,
        mixed_sizes: bool,
        only_gen_src_code: bool = False,
    ) -> List[Tuple[str, Any, Any]]:
        from .triton_combo_kernel import ComboKernel

        fused_node_lists = [node.get_nodes() for node in subkernel_nodes]
        subkernel_map, node_schedule_map = {}, {}
        for pn, nodes in zip(subkernel_nodes, fused_node_lists):
            _, (numel, rnumel) = max(nodes, key=lambda x: int(x.is_reduction())).group
            node_schedule = self.generate_node_schedule(nodes, numel, rnumel)
            tiled_groups = self.select_tiling(node_schedule, numel, rnumel)
            node_schedule_map[pn] = node_schedule, tiled_groups, numel, rnumel
            (
                reduction_hint_val,
                mutations,
                index_dtype,
            ) = self.get_kernel_args(node_schedule, numel, rnumel)
            subkernel_map[pn] = ComboKernel.create_triton_kernel(
                *tiled_groups,
                reduction_hint=reduction_hint_val,
                mutations=mutations,
                index_dtype=index_dtype,
                optimize_mask=not mixed_sizes,
            )

        partitions = ComboKernel.horizontal_partition(
            nodes=subkernel_nodes,
            triton_scheduling=self,
            custom_algorithm=custom_part_algorithm,
            kernel_map=subkernel_map,
            node_info_map=node_schedule_map,
        )
        log.debug(
            "ComboKernels: %d nodes partitioned into %s groups",
            len(subkernel_nodes),
            [len(p) for p in partitions],
        )
        kernel_code_list = []
        for node_group in partitions:
            fused_node_lists = [node.get_nodes() for node in node_group]
            kernel = ComboKernel(
                enable_autotune=enable_autotune,
                mixed_sizes=mixed_sizes,
            )

            for pn, nodes in zip(node_group, fused_node_lists):
                if only_gen_src_code:
                    # empty last_usage. May cause more aggressive 'evict_last'. Should be fine.
                    for n in nodes:
                        n.last_usage = OrderedSet()
                self.codegen_node_schedule_with_kernel(
                    node_schedule_map[pn][0],
                    kernel.create_sub_kernel(subkernel_map[pn]),
                )
                subkernel = subkernel_map[pn]
                node_schedule = node_schedule_map[pn][0]
                if not only_gen_src_code:
                    with V.set_kernel_handler(subkernel):  # type: ignore[call-arg]
                        for node in node_schedule:
                            if node not in (EnableReduction, DisableReduction):
                                node.mark_run()
                V.graph.removed_buffers |= subkernel.removed_buffers
                V.graph.inplaced_to_remove |= subkernel.inplaced_to_remove

            src_code = kernel.codegen_kernel()
            kernel_code_list.append((src_code, kernel, node_group))
        return kernel_code_list

    def codegen_combo_kernel(self, combo_kernel_node):
        subkernel_nodes = combo_kernel_node.get_subkernel_nodes()
        custom_part_algorithm = combo_kernel_node.use_custom_partition_algo
        enable_autotune = combo_kernel_node.enable_autotune
        mixed_sizes = config.combo_kernel_allow_mixed_sizes > 1 or (
            config.combo_kernel_allow_mixed_sizes == 1 and custom_part_algorithm
        )

        kernel_code_list = self.generate_combo_kernel_code(
            subkernel_nodes, custom_part_algorithm, enable_autotune, mixed_sizes
        )

        for src_code, kernel, _ in kernel_code_list:
            kernel_name = self.define_kernel(src_code, [combo_kernel_node], kernel)
            self.codegen_comment([combo_kernel_node])
            log.debug("ComboKernels: generated kernel %s.", kernel_name)
            kernel.call_kernel(V.graph.wrapper_code, kernel_name)

        self.scheduler.free_buffers()

    @staticmethod
    @functools.lru_cache(32)
    def candidate_tilings(node):
        ranges, reduction_ranges = node.get_ranges()
        if len(ranges) <= 1:
            return ()

        rw = node.pointwise_read_writes()
        assert len(rw.range_vars) == len(ranges)

        # isinstance(dep, MemoryDep): this filters out StarDeps. StarDeps refer to reads
        # that need to access the entire tensor; they don't contribute read indexing
        # information (and practically, they don't have dep.index so they can't be used
        # for stride_hints below
        dep_sources = [rw.reads, rw.writes]
        assert all(
            isinstance(dep, (MemoryDep, StarDep))
            for dep in itertools.chain.from_iterable(dep_sources)
        )
        deps = [
            dep
            for dep in itertools.chain.from_iterable(dep_sources)
            if dep.name not in V.graph.removed_buffers and isinstance(dep, MemoryDep)
        ]
        write_names = {dep.name for dep in rw.writes}

        tilings: List[CandidateTiling] = []

        for dep in deps:
            strides = V.graph.sizevars.stride_hints(dep.index, rw.range_vars)
            assert len(strides) == len(ranges)
            try:
                split = strides.index(1) + 1
                if split == len(ranges):
                    continue
                if all(s == 0 for s in strides[split:]):
                    # if this is a broadcasted tensor and all dimensions after split are broadcast,
                    # this is not a real split
                    continue

            except ValueError:
                continue
            tiled_groups = (
                V.graph.sizevars.simplify(sympy_product(ranges[:split])),
                V.graph.sizevars.simplify(sympy_product(ranges[split:])),
            )
            # score by number of elements
            score = V.graph.sizevars.size_hint(
                sympy_product(
                    size for size, stride in zip(ranges, strides) if stride != 0
                )
            )
            if dep.name in write_names:
                # ngimel said contiguous writes is more important than reads
                score *= 2
            if CandidateTiling.is_good_size(tiled_groups[0]):
                score *= 2
            if CandidateTiling.is_good_size(tiled_groups[1]):
                score *= 2

            if (
                V.graph.sizevars.size_hint(
                    score - sympy_product(itertools.chain(ranges, reduction_ranges))
                )
                >= 0
            ):
                tilings.append(CandidateTiling(tiled_groups, score, dep.name))
        return tilings

    @classmethod
    def select_tiling(cls, node_schedule, numel, reduction_numel=sympy.Integer(1)):
        """
        Heuristics to decide how to tile kernels.
        Currently, we tile based on stride-1 dimensions.

        Returns:
            `(tile1, tile2, reduction_numel)` s.t. `tile1 * tile2 == numel`

        """
        if reduction_numel != 1 or config.triton.max_tiles <= 1:
            # TODO(jansel): should we tile reductions?
            # do perf hint here if stride-1 dim is not being reduced
            if perf_hint_log.level <= logging.WARNING:
                for node in EnableReduction.filter(node_schedule):
                    if len(cls.candidate_tilings(node)) > 0:
                        perf_hint_log.info("reduction over non-contiguous dims")
                        break
            return (numel, reduction_numel)

        seen_names: OrderedSet[str] = OrderedSet()
        candidate_tiles: Counter[Any] = collections.Counter()
        for node in EnableReduction.filter(node_schedule):
            for tiling in cls.candidate_tilings(node):
                if tiling.name in seen_names:
                    continue
                seen_names.add(tiling.name)
                candidate_tiles[tiling.tiling] += tiling.score

        ranked_tilings = [tiling for tiling, score in candidate_tiles.most_common()]

        if config.triton.max_tiles >= 3:
            # Consider adding a third dimension of tiling, but only
            # when a1 is a multiple of b1; otherwise, you have a lot
            # of stragglers which is annoying to generate code for.
            #
            # NB: More than three max tiles is not enabled by default.

            # Add one 3D tiling choice
            for i in range(1, len(ranked_tilings)):
                a0, a1 = ranked_tilings[0]
                b0, b1 = ranked_tilings[i]
                if V.graph.sizevars.size_hint(a1 - b1) == 0:
                    continue
                if V.graph.sizevars.size_hint(a1 - b1) < 0:
                    # swap so a0 is bigger
                    a0, a1 = ranked_tilings[i]
                    b0, b1 = ranked_tilings[0]
                assert V.graph.sizevars.size_hint(a1 - b1) > 0
                if V.graph.sizevars.statically_known_multiple_of(a1, b1):
                    tiling = (a0, FloorDiv(a1, b1), b1)
                    ranked_tilings = [tiling] + ranked_tilings
                    break  # only 1 choice for now

        if len(ranked_tilings) > 1:
            perf_hint_log.info("possibly bad tiling: %s", ranked_tilings)

        # Optionally, prefer tiling into as many dimensions as possible.
        if config.triton.prefer_nd_tiling:
            # Get candidate tilings from the node ranges.
            node_ranges = [
                node.get_ranges()[0]
                for node in EnableReduction.filter(node_schedule)
                if isinstance(node, scheduler.SchedulerNode)
            ]
            new_tilings: OrderedSet[Tuple[sympy.Expr]] = OrderedSet()
            for node_range in node_ranges:
                # Collapse leading dims, to fit in the maximum dimensionality.
                num_leading_dims = max(0, len(node_range) - config.triton.max_tiles)
                first_trailing_dim = num_leading_dims + 1
                collapsed_leading_dim = sympy_product(node_range[:first_trailing_dim])
                tiling = [collapsed_leading_dim] + list(node_range[first_trailing_dim:])
                new_tilings.add(tuple(tiling))

            # Rank tilings by the number of dimensions. E.g., prefer 2D to 1D.
            # Since this is a stable sort, ties are broken by schedule order.
            ranked_new_tilings = sorted(new_tilings, key=len, reverse=True)
            ranked_tilings = ranked_new_tilings + ranked_tilings

        for tiled_groups in ranked_tilings:
            new_groups = (*tiled_groups, reduction_numel)
            if all(
                SIMDKernel.is_compatible(new_groups, node.get_ranges())
                for node in node_schedule
                if isinstance(node, scheduler.SchedulerNode)
            ):
                return new_groups

        return (numel, reduction_numel)

    def flush(self):
        pass

    def ready_to_flush(self) -> bool:
        return False

    def generate_kernel_code_from_nodes(self, nodes, benchmark_kernel=False):
        @dataclasses.dataclass
        class LastUsageHolder:
            n: Any
            last_usage: Any

            def __del__(self) -> None:
                self.n.last_usage = self.last_usage

        last_usage_holders = [LastUsageHolder(n, n.last_usage) for n in nodes]

        # empty last_usage. May cause more aggressive 'evict_last'. Should be fine.
        for n in nodes:
            n.last_usage = OrderedSet()

        if not nodes[0].is_template():
            _, (numel, rnumel) = max(nodes, key=lambda x: int(x.is_reduction())).group
            node_schedule = self.generate_node_schedule(nodes, numel, rnumel)

            tiled_groups = self.select_tiling(node_schedule, numel, rnumel)
            reduction_hint_val, mutations, index_dtype = self.get_kernel_args(
                node_schedule, numel, rnumel
            )

            kernel = self.kernel_type(
                *tiled_groups,
                reduction_hint=reduction_hint_val,
                mutations=mutations,
                index_dtype=index_dtype,
            )

            self.codegen_node_schedule_with_kernel(node_schedule, kernel)
            with config.patch(
                "benchmark_kernel", benchmark_kernel
            ), V.set_kernel_handler(kernel):
                src_code = kernel.codegen_kernel()
        else:
            template_node = nodes[0]
            epilogue_nodes = nodes[1:]

            with config.patch("benchmark_kernel", benchmark_kernel):
                src_code = self.codegen_template(
                    template_node, epilogue_nodes, only_gen_src_code=True
                )

        src_code = src_code.replace(str(Placeholder.KERNEL_NAME), "triton_")
        return src_code

    def codegen_comment(self, node_schedule):
        pass

    def define_kernel(self, src_code, node_schedule, kernel):
        raise NotImplementedError


@dataclasses.dataclass
class CandidateTiling:
    tiling: Tuple[sympy.Expr, sympy.Expr]
    score: int  # higher is better
    name: Optional[str] = None

    @staticmethod
    def is_good_size(s):
        """Somewhat arbitrary heuristic used to boost scores for some sizes"""
        s = V.graph.sizevars.size_hint(s)
        return s >= 32 and (s % 32 == 0)


class DisableReduction:
    """
    Marker to invoke `kernel.disable_reduction()`.  This closes a
    reduction loop and allows for pointwise ops to occur on the output
    of a reduction.
    """


class EnableReduction:
    """
    Marker to end a DisableReduction block.
    """

    @staticmethod
    def filter(node_schedule):
        """
        Get the nodes from node_schedule skipping those in a
        DisableReduction block.
        """
        disabled = False
        for node in node_schedule:
            if node in (EnableReduction, DisableReduction):
                # Don't tile stuff outside the main reduction loop
                disabled = node is DisableReduction
            elif disabled:
                pass
            else:
                yield node


class CantSplit(Exception):
    pass<|MERGE_RESOLUTION|>--- conflicted
+++ resolved
@@ -1068,10 +1068,7 @@
         # Writes with a reduced shape, meaning they are only present once the
         # reduction loop has ended
         not_ready_yet_nodes: OrderedSet[str] = OrderedSet()
-<<<<<<< HEAD
         current_loop_buffer_usage: OrderedSet[str] = OrderedSet()
-=======
->>>>>>> 8b4c4875
 
         def fits_in_main_body(n):
             _, (node_numel, node_rnumel) = n.group
@@ -1092,11 +1089,8 @@
         def schedule_node_in_loop(n):
             done.add(n)
             node_schedule.append(n)
-<<<<<<< HEAD
             current_loop_buffer_usage.update([x.name for x in n.read_writes.reads])
 
-=======
->>>>>>> 8b4c4875
             # A scan is modelled as a reduction in the scheduler but has a
             # full sized output that can be used inside the loop body
             if (
@@ -1106,18 +1100,14 @@
                 and not isinstance(n.node.data, ir.Scan)
             ):
                 not_ready_yet_nodes.add(n.get_name())
-<<<<<<< HEAD
             else:  # this node is available within the loop
                 current_loop_buffer_usage.update([x.name for x in n.read_writes.writes])
-=======
->>>>>>> 8b4c4875
 
         @contextlib.contextmanager
         def end_current_reduction_loop():
             if node_schedule and node_schedule[-1] is EnableReduction:
                 node_schedule.pop()
             else:
-<<<<<<< HEAD
                 # flush out any other runnable nodes to reduce number of loops
                 not_ready_yet_nodes.add(node.get_name())
                 for other_node in nodes[index + 1 :]:
@@ -1130,16 +1120,11 @@
                         schedule_node_in_loop(other_node)
                     else:
                         not_ready_yet_nodes.add(other_node.get_name())
-=======
->>>>>>> 8b4c4875
                 node_schedule.append(DisableReduction)
             yield
             node_schedule.append(EnableReduction)
             not_ready_yet_nodes.clear()
-<<<<<<< HEAD
             current_loop_buffer_usage.clear()
-=======
->>>>>>> 8b4c4875
 
         def requires_closing_previous_reduction(node, node_schedule):
             if rnumel == 1:
