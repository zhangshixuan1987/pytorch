--- conflicted
+++ resolved
@@ -1109,21 +1109,6 @@
             if node_schedule and node_schedule[-1] is EnableReduction:
                 node_schedule.pop()
             else:
-<<<<<<< HEAD
-                # flush out any other runnable nodes to reduce number of loops
-                not_ready_yet_nodes.add(node.get_name())
-                for other_node in nodes[index + 1 :]:
-                    if (
-                        other_node not in done
-                        and fits_in_main_body(other_node)
-                        and not (not_ready_yet_nodes & other_node.ancestors)
-                        and expect_improved_memory_usage(other_node)
-                    ):
-                        schedule_node_in_loop(other_node)
-                    else:
-                        not_ready_yet_nodes.add(other_node.get_name())
-=======
->>>>>>> c47e36b5
                 node_schedule.append(DisableReduction)
             yield
             node_schedule.append(EnableReduction)
