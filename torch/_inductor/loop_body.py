# mypy: allow-untyped-defs
from __future__ import annotations

import functools
import itertools
import re
from enum import auto, Enum
from typing import Any, Callable, Dict, List, NamedTuple, Optional, Sequence, Tuple

import sympy

import torch.fx
from torch._dynamo.utils import identity
from torch.utils._sympy.symbol import SymT

from . import config, dependencies
from .codegen.common import index_prevent_reordering
from .utils import cache_on_self, sympy_index_symbol_with_prefix, sympy_subs
from .virtualized import ops, V


class InterpreterShim(torch.fx.Interpreter):
    @staticmethod
    @functools.lru_cache(None)
    def _dummy_gm():
        return torch.fx.symbolic_trace(identity)

    def __init__(self, graph, submodules):
        # call super() with a placeholder to avoid constructing a
        # GraphModule which is very expensive (it does codegen).
        super().__init__(self._dummy_gm(), garbage_collect_values=False)
        self.module = self  # type: ignore[assignment]
        self.graph = graph
        self.submodules = submodules
        self.extra_traceback = False
        self.fetch_attr = submodules.__getitem__  # type: ignore[method-assign]
        self.current_node = None

    def run_node(self, n: torch.fx.Node) -> Any:
        self.current_node = n
        return super().run_node(n)

    def run(self, *args, **kwargs):
        with V.set_interpreter_handler(self):
            return super().run(*args, **kwargs)


class MemoryEntry(NamedTuple):
    index_name: str  # LoopBody.indexing_exprs[index_name]
    buffer_name: Optional[str]
    mode: Optional[str]  # V.ops.store(..., mode=mode)


class MemoryUsageType(Enum):
    # These are 1:1 with the opcode generating the usage
    LOAD = auto()
    LOAD_SEED = auto()
    STORE = auto()
    STORE_REDUCTION = auto()
    INDEX_EXPR = auto()
    CHECK_BOUNDS = auto()
    BUCKETIZE = auto()


class LoopBody:
    """
    Captures the body of a Loops subclass into an FX graph.  Persists any
    indexing simplifications and makes it easier to analyze loop bodies.
    """

    indexing_exprs: Dict[str, sympy.Expr]
    indexing_exprs_name: Dict[sympy.Expr, str]
    submodules: Dict[str, Any]
    subblocks: Dict[str, LoopBodyBlock]
    indirect_vars: List[str]
    indirect_var_ranges: Dict[sympy.Symbol, sympy.Expr]
    root_block: LoopBodyBlock
    memory_usage: Dict[MemoryUsageType, List[MemoryEntry]]

    def __init__(self, fn, args, var_ranges, iter_vars, reduce_vars):
        super().__init__()

        _flat_sizes = tuple(var_ranges.values())
        self.sizes = (
            _flat_sizes[: len(iter_vars)],
            _flat_sizes[len(iter_vars) :],
        )

        self.iter_vars = iter_vars
        self.reduce_vars = reduce_vars
        self.var_ranges = var_ranges

        if isinstance(fn, LoopBody):
            self._init_with_copy(fn, args)
        else:
            self._init_with_tracing(fn, args)

        self.indexing = None

    def _init_with_tracing(self, fn, args):
        """Do an FX trace of an arbitrary callable to construct self"""
        self.indexing_exprs = {}
        self.indexing_exprs_name = {}
        self.submodules = {"get_index": self.get_index}
        self.subblocks = {}
        self.indirect_vars = []
        self.indirect_var_ranges: Dict[sympy.Symbol, sympy.Expr] = {}
        self.memory_usage = {t: [] for t in MemoryUsageType}
        self.root_block = LoopBodyBlock(self, fn, args)  # traces
        del self.indexing_exprs_name  # not used after _init_with_tracing

    def _init_with_copy(self, other: LoopBody, args):
        """
        _init_with_tracing() is slow, so this is a fast path in the case
        where we are just reordering/merging/splitting the args of an
        existing LoopBody.
        """
        self.indexing_exprs = other.indexing_from_args(args)
        self.subblocks = {k: v.clone(self) for k, v in other.subblocks.items()}
        self.indirect_vars = other.indirect_vars
        self.indirect_var_ranges = other.indirect_var_ranges
        self.memory_usage = other.memory_usage
        self.root_block = other.root_block.clone(self)

        submodules = {**other.submodules}
        submodules.pop("get_index")
        self.submodules = {
            "get_index": self.get_index,
            **{k: v.clone(self) for k, v in submodules.items()},  # type: ignore[attr-defined]
        }

    def merge_loops(self) -> LoopBody:
        """
        Merge both iteration and reduction loops and return a new LoopBody.
        """
        old_body = self
        old_sizes = self.sizes
        old_iter_vars, old_reduce_vars = old_body.vars
        old_iter_sizes, old_reduce_sizes = old_sizes

        index_exprs = [*old_body.indexing_exprs.values()]

        iter_sizes, iter_reindex, _ = V.graph.sizevars._simplify_loops(
            old_iter_vars,
            old_iter_sizes,
            index_prevent_reordering(index_exprs, old_iter_vars, old_iter_sizes),
        )

        reduce_sizes, reduce_reindex, _ = V.graph.sizevars._simplify_loops(
            old_reduce_vars,
            old_reduce_sizes,
            index_prevent_reordering(index_exprs, old_reduce_vars, old_reduce_sizes),
        )

        # if iter_sizes == old_iter_sizes:
        #     # no dimensions get merged.
        #     return old_sizes, old_body

        # Note: if no dimension get merges, the symbol prefix will
        # remain 'y'. But if we merge dimensions, we change prefix to
        # 'z'. If this is an issue, we can always retrace the LoopBody
        # to change symbol prefix to 'z'.
        #
        # There is indeed an issue due to symbol name conflicting.
        # y0 maybe reused for the y dimension later.
        (
            iter_vars,
            reduce_vars,
        ), var_ranges = dependencies.index_vars_no_squeeze(
            iter_sizes, reduce_sizes, prefix="t"
        )
        new_body = LoopBody(
            old_body,
            [iter_reindex(iter_vars), reduce_reindex(reduce_vars)],
            var_ranges,
            iter_vars,
            reduce_vars,
        )

        # use the original symbol prefix
        # Can try to optimize if this is a bottleneck for compilation time
        (iter_vars2, reduce_vars2), var_ranges2 = dependencies.index_vars_no_squeeze(
            iter_sizes, reduce_sizes, prefix="z"
        )
        new_body2 = LoopBody(
            new_body, (iter_vars2, reduce_vars2), var_ranges2, iter_vars2, reduce_vars2
        )
        return new_body2

    def reorder_iter_loops(self, new_order) -> LoopBody:
        """
        Reorder iteration loops and return a new LoopBody.
        """
        from .ir import same_reorder

        old_body = self
        old_sizes = self.sizes
        assert len(old_sizes[0]) == len(new_order)
        reorder_fn = same_reorder(new_order)

        iter_size, reduce_size = old_sizes
        new_iter_size = reorder_fn(iter_size)

        new_sizes = (new_iter_size, reduce_size)

        (iter_vars, reduce_vars), var_ranges = dependencies.index_vars_no_squeeze(
            *new_sizes, prefix="t"  # type: ignore[arg-type]
        )

        inverse_order = {b: a for a, b in enumerate(new_order)}
        inverse_order = [inverse_order[i] for i in range(len(new_order))]

        def new_body(*indices: Sequence[sympy.Expr]) -> Any:
            index = list(itertools.chain(*indices))
            assert len(index) == len(iter_size) + len(reduce_size)
            iter_idx = index[: len(iter_size)]
            reduce_idx = index[len(iter_size) :]
            iter_idx = [iter_idx[i] for i in inverse_order]
            return old_body(iter_idx, reduce_idx)

        loop_body = LoopBody(
            new_body, (iter_vars, reduce_vars), var_ranges, iter_vars, reduce_vars
        )

        # use the original symbol prefix so we can do multiple round of reordering
        (iter_vars2, reduce_vars2), var_ranges2 = dependencies.index_vars_no_squeeze(
            *new_sizes, prefix="z"  # type: ignore[arg-type]
        )
        new_body = LoopBody(
            loop_body, (iter_vars2, reduce_vars2), var_ranges2, iter_vars2, reduce_vars2
        )
        return new_body

    @property
    def vars(self):
        assert self.iter_vars is not None
        assert self.reduce_vars is not None
        return self.iter_vars, self.reduce_vars

    @cache_on_self
    def get_nodes(self):
        all_graphs = itertools.chain(
            (self.root_block.graph,),
            (block.graph for block in self.subblocks.values()),
        )
        return [node for graph in all_graphs for node in graph.nodes]

    @cache_on_self
    def bounds(self):
        # Doing a local import to avoid dumping all the code here
        from .bounds import BoundVars

        return BoundVars(self)

    def get_read_expr(self, buffer_name):
        # reversed to match old behavior
        for entry in reversed(self.memory_usage[MemoryUsageType.LOAD]):
            if entry.buffer_name == buffer_name:
                return self.indexing_exprs[entry.index_name]
        raise KeyError(buffer_name)

    def get_write_expr(self, buffer_name):
        for entry in itertools.chain(
            self.memory_usage[MemoryUsageType.STORE],
            self.memory_usage[MemoryUsageType.STORE_REDUCTION],
        ):
            if entry.buffer_name == buffer_name:
                return self.indexing_exprs[entry.index_name]
        raise KeyError(buffer_name)

    def get_read_exprs(self):
        return [
            self.indexing_exprs[entry.index_name]
            for entry in self.memory_usage[MemoryUsageType.LOAD]
        ]

    def get_write_exprs(self):
        return [
            self.indexing_exprs[entry.index_name]
            for entry in itertools.chain(
                self.memory_usage[MemoryUsageType.STORE],
                self.memory_usage[MemoryUsageType.STORE_REDUCTION],
            )
        ]

    def debug_str(self):
        lines = [f"var_ranges = {dict(self.var_ranges)}"]
        lines.extend([f"{name} = {val}" for name, val in self.indexing_exprs.items()])
        lines.extend(
            [
                block.debug_str(name)
                for name, block in itertools.chain(
                    [("body", self.root_block)], self.subblocks.items()
                )
            ]
        )
        return "\n".join(lines)

    def is_memory_copy(self) -> bool:
        """
        True of this contains only a single loads and store.
        Note, this could involve a layout change.
        """
        return (
            len(self.memory_usage[MemoryUsageType.LOAD]) == 1
            and len(self.memory_usage[MemoryUsageType.STORE]) == 1
            and len(self.submodules) == 1  # get_index
            and self.root_block.contains_only_ops(("load", "store"))
        )

    __repr__ = debug_str

    def add_index_expr(
        self,
        expr: sympy.Expr,
        mtype: MemoryUsageType,
        buffer_name: Optional[str] = None,
        mode: Optional[str] = None,
    ):
        name = self.indexing_exprs_name.get(expr)
        if not name:
            name = f"index{len(self.indexing_exprs)}"
            self.indexing_exprs_name[expr] = name
            self.indexing_exprs[name] = expr
        self.memory_usage[mtype].append(MemoryEntry(name, buffer_name, mode))
        return name

    def add_submodule(self, block, prefix):
        """Not actually for nn.Modules, but subblocks in generated code are mapped to FX call_module opcodes"""
        if prefix[-1].isnumeric() and prefix not in self.submodules:
            name = prefix
        else:
            name = f"{prefix}{len(self.submodules)}"
        self.submodules[name] = block
        return name

    def add_indirect(self, size):
        var = sympy_index_symbol_with_prefix(SymT.INDIRECT, len(self.indirect_vars))
        assert var not in self.indirect_var_ranges
        self.indirect_vars.append(var)
        self.indirect_var_ranges[var] = size
        return var

    def replace_indirect(self, old, new):
        """Swap in a variable used in indirect indexing"""
        if str(old) == str(new):
            return
        assert self.indexing is not None
        self.indexing = {k: sympy_subs(v, {old: new}) for k, v in self.indexing.items()}

    def get_index(self, name):
        assert self.indexing is not None
        return self.indexing[name]

    def indexing_from_args(self, indices):
        index = [*itertools.chain.from_iterable(indices)]
        assert len(index) == len(self.var_ranges), (index, self.var_ranges)
        assert all(
            v not in self.var_ranges for v in index
        ), f"{self.var_ranges=}, {indices=}"
        replacements = dict(zip(self.var_ranges.keys(), index))
        return {
            name: sympy_subs(expr, replacements)
            for name, expr in self.indexing_exprs.items()
        }

    def __call__(self, *indices):
        self.indexing = self.indexing_from_args(indices)
        result = self.root_block()
        self.indexing = None
        return result

    def bind_set_indirect_shim(self, var, size, check, wrap_neg):
        def set_indirect(new_var):
            self.replace_indirect(
                var, V.ops.indirect_indexing(new_var, size, check, wrap_neg)
            )

        set_indirect.clone = functools.partial(  # type: ignore[attr-defined]
            LoopBody.bind_set_indirect_shim,
            var=var,
            size=size,
            check=check,
            wrap_neg=wrap_neg,
        )
        return set_indirect

    def bind_scan_shim(self, combine_fn):
        def shim(dtypes, values):
            return V.ops.scan(dtypes, combine_fn, values)

        shim.clone = functools.partial(LoopBody.bind_scan_shim, combine_fn=combine_fn)  # type: ignore[attr-defined]
        return shim

    def bind_masked_shim(self, name):
        def shim(mask, other):
            return V.ops.masked(mask, self.subblocks[name], other)

        shim.clone = functools.partial(LoopBody.bind_masked_shim, name=name)  # type: ignore[attr-defined]
        return shim


class LoopBodyBlock:
    """
    Captures the body of a Loops subclass into an FX graph.
    In normal cases there will be a 1:1 mapping between LoopBody and
    LoopBodyBlock, hower in the case of ops.masked() the masked out
    operations will manifest as an extra LoopBodyBlock.
    """

    def __init__(self, body: LoopBody, fn: Callable[..., Any], args: List[Any]):
        self.body = body

        def add_index(expr: sympy.Expr, mtype: MemoryUsageType, **kwargs):
            return tracer.create_proxy(
                "call_module",
                "get_index",
                (body.add_index_expr(expr, mtype, **kwargs),),
                {},
            )

        class CaptureIndexing(V.WrapperHandler):  # type: ignore[name-defined]
            self.name = "CaptureIndexing"

            def load(self, name: str, index: sympy.Expr):
                index = add_index(index, MemoryUsageType.LOAD, buffer_name=name)
                return self._inner.load(name, index)

            def load_seed(self, name: str, index: int):
                assert isinstance(index, int)
<<<<<<< HEAD
                self.body.add_index_expr(
=======
                body.add_index_expr(
>>>>>>> e5e56c81
                    sympy.Integer(index), MemoryUsageType.LOAD_SEED, buffer_name=name
                )
                return self._inner.load_seed(name, index)

            def store(self, name, index, value, mode=None):
                index = add_index(
                    index, MemoryUsageType.STORE, buffer_name=name, mode=mode
                )
                return self._inner.store(name, index, value, mode)

            def store_reduction(self, name, index, value):
                index = add_index(
                    index, MemoryUsageType.STORE_REDUCTION, buffer_name=name
                )
                return self._inner.store_reduction(name, index, value)

            def reduction(self, dtype, src_dtype, reduction_type, value):
                result = self._inner.reduction(dtype, src_dtype, reduction_type, value)
                if "welford" in reduction_type:
                    return tuple(result[i] for i in range(3))
                return result

            def index_expr(self, index, dtype):
                if isinstance(index, (int, sympy.Integer)):
                    return self._inner.constant(int(index), dtype)
                index = add_index(index, MemoryUsageType.INDEX_EXPR)
                return self._inner.index_expr(index, dtype)

            def check_bounds(self, index, size, lower, upper):
                index = add_index(index, MemoryUsageType.CHECK_BOUNDS)
                size = add_index(size, MemoryUsageType.CHECK_BOUNDS)
                return self._inner.check_bounds(index, size, lower, upper)

            def bucketize(
                self,
                values,
                offsets_name: str,
                offsets_size: sympy.Expr,
                indexing_dtype: torch.dtype,
                right: bool,
            ):
                offsets_size = add_index(
                    offsets_size, MemoryUsageType.BUCKETIZE, buffer_name=offsets_name
                )
                return self._inner.bucketize(
                    values, offsets_name, offsets_size, indexing_dtype, right
                )

            @staticmethod
            def masked(mask_proxy, masked_body: Callable[..., Any], other_proxy):
                """
                Recursively capture the masked out body in another LoopBodyBlock
                """
                name = self.body.add_submodule(None, "masked_subblock")
                self.body.submodules[name] = self.body.bind_masked_shim(name)
                self.body.subblocks[name] = LoopBodyBlock(self.body, masked_body, [])
                return tracer.create_proxy(
                    "call_module", name, (mask_proxy, other_proxy), {}
                )

            @staticmethod
            def scan(
                dtype_proxy,
                combine_fn: Callable[
                    [Tuple[Any, ...], Tuple[Any, ...]], Tuple[Any, ...]
                ],
                value_proxy,
            ):
                shim = self.body.bind_scan_shim(combine_fn)
                name = self.body.add_submodule(shim, "scan")
                result = tracer.create_proxy(
                    "call_module",
                    name,
                    (dtype_proxy, value_proxy),
                    {},
                )
                # Proxies are iterable, but some methods expect tuples/lists
                return tuple(result[i] for i in range(len(value_proxy)))

            def sort(self, dtypes, values, stable, descending):
                result = self._inner.sort(dtypes, values, stable, descending)
                # Proxies are iterable, but some methods expect tuples/lists
                return tuple(result[i] for i in range(len(values)))

            def frexp(self, value_proxy):
                result = self._inner.frexp(value_proxy)
                # Proxies are iterable, but some methods expect tuples/lists
                return (result[0], result[1])

            @staticmethod
            def indirect_indexing(index_proxy, size, check=True, wrap_neg=True):
                """
                Flow data from tensors into indexing formulas.
                Introduce a call_module to update the indexing.
                """

                var = self.body.add_indirect(size)
                set_indirect = self.body.bind_set_indirect_shim(
                    var, size, check, wrap_neg
                )
                tracer.create_proxy(
                    "call_module",
                    self.body.add_submodule(set_indirect, f"set_{var}"),
                    (index_proxy,),
                    {},
                )
                return var

            @staticmethod
            def output(result):
                tracer.create_proxy("output", "output", (result,), {})

        tracer = torch.fx.Tracer()
        tracer.graph = torch.fx.Graph(tracer_cls=tracer.__class__)
        proxy_ops = tracer.create_proxy("placeholder", "ops", (), {})

        from .index_propagation import IndexPropagation
        from .sizevars import SimplifyIndexing

        handler: Any = SimplifyIndexing(
            CaptureIndexing(proxy_ops), self.body.var_ranges
        )
        if config.constant_and_index_propagation:
            handler = IndexPropagation(
                handler, self.body.var_ranges, self.body.indirect_var_ranges
            )

        with V.set_ops_handler(handler):
            # This indirection is just a cute way to get IndexPropagation to
            # unwrap the return value.
            ops.output(fn(*args))
        self.graph = tracer.graph

    def __call__(self):
        graph = self.graph
        submodules = self.body.submodules

        return InterpreterShim(graph, submodules).run(V.get_ops_handler())

    def debug_str(self, name="block"):
        code = torch.fx.GraphModule(self.body.submodules, self.graph).code
        return re.sub(
            # strip `; del var0` suffixes to make output prettier
            r";[^\n]*",
            "",
            code.strip().replace("def forward(", f"def {name}("),
        )

    def contains_only_ops(self, allowed_ops) -> bool:
        return all(
            node.target in allowed_ops
            for node in self.graph.find_nodes(op="call_method")
        )

    def clone(self, body: LoopBody):
        """Shallow copy with a new parent LoopBody"""
        copy = LoopBodyBlock.__new__(LoopBodyBlock)
        copy.__dict__.update({**self.__dict__, "body": body})
        return copy<|MERGE_RESOLUTION|>--- conflicted
+++ resolved
@@ -428,11 +428,7 @@
 
             def load_seed(self, name: str, index: int):
                 assert isinstance(index, int)
-<<<<<<< HEAD
-                self.body.add_index_expr(
-=======
                 body.add_index_expr(
->>>>>>> e5e56c81
                     sympy.Integer(index), MemoryUsageType.LOAD_SEED, buffer_name=name
                 )
                 return self._inner.load_seed(name, index)
