import functools
import operator
from functools import reduce
from typing import Any, Callable, Dict, List, Optional, Tuple

import torch
from torch.fx.experimental.symbolic_shapes import has_free_symbols

from .. import ir
from ..lowering import lowerings as L
from ..pattern_matcher import (
    Arg,
    CallFunction,
    filter_nodes,
    get_arg_value,
    KeywordArg,
    Match,
    MULTIPLE,
)
from ..virtualized import ops, V
from .freezing_patterns import register_freezing_graph_pattern
from .post_grad import register_lowering_pattern
from .quantization import (
    _register_quantization_lowerings,
    _register_quantization_weight_pack_pass,
    _register_woq_lowerings,
)


if torch._C._has_mkldnn:
    aten = torch.ops.aten
    mkldnn = torch.ops.mkldnn
    prims = torch.ops.prims

    _conv_args = [Arg() for _ in range(10)]
    _linear_args = [Arg() for _ in range(6)]
    _conv_transpose_args = [Arg() for _ in range(11)]

    def _conv_call(users: int = 1) -> CallFunction:
        return CallFunction(
            mkldnn._convolution_pointwise.default, *_conv_args, _users=users
        )

    def _linear_call(users: int = 1) -> CallFunction:
        return CallFunction(
            mkldnn._linear_pointwise.default, *_linear_args, _users=users
        )

    def _conv_transpose_call(users: int = 1) -> CallFunction:
        return CallFunction(
            mkldnn._convolution_transpose_pointwise.default,
            *_conv_transpose_args,
            _users=users,
        )

    def _to_float(input_call: CallFunction, users: int = 1) -> CallFunction:
        return CallFunction(
            prims.convert_element_type.default,
            input_call,
            KeywordArg("to_float"),
            _users=users,
        )

    def _to_bf16(input_call: CallFunction) -> CallFunction:
        return CallFunction(
            prims.convert_element_type.default,
            input_call,
            KeywordArg("to_bf16"),
            _users=1,
        )

    def _to_fp16(input_call: CallFunction) -> CallFunction:
        return CallFunction(
            prims.convert_element_type.default,
            input_call,
            KeywordArg("to_fp16"),
            _users=1,
        )

    def _unary_fusion_pattern(
        unary_fusion: Callable[..., CallFunction],
        call_fn: Callable[..., CallFunction],
        users: int,
        lowp_dtype: Optional[torch.dtype],
    ) -> CallFunction:
        # only insert to_dtype if lowp_dtype is True
        computation_call = (
            _to_float(call_fn(), users=users) if lowp_dtype else call_fn(users=users)
        )
        out = unary_fusion(computation_call)
        if lowp_dtype == torch.bfloat16:
            return _to_bf16(out)
        elif lowp_dtype == torch.float16:
            return _to_fp16(out)
        else:
            return out

    def _gelu_fusion_1(computation_call: CallFunction) -> CallFunction:
        return CallFunction(
            aten.mul,
            CallFunction(aten.mul, computation_call, 0.5),
            CallFunction(
                aten.add,
                CallFunction(
                    aten.erf,
                    CallFunction(aten.mul, computation_call, 0.7071067811865476),
                ),
                1,
            ),
        )

    def _gelu_fusion_2(computation_call: CallFunction) -> CallFunction:
        return CallFunction(
            aten.mul,
            CallFunction(aten.mul, computation_call, 0.5),
            CallFunction(
                aten.add,
                CallFunction(
                    aten.tanh,
                    CallFunction(
                        aten.mul,
                        CallFunction(
                            aten.add,
                            computation_call,
                            CallFunction(
                                aten.mul,
                                CallFunction(
                                    aten.mul,
                                    CallFunction(
                                        aten.mul, computation_call, computation_call
                                    ),
                                    computation_call,
                                ),
                                0.044715,
                            ),
                        ),
                        0.7978845608028654,
                    ),
                ),
                1,
            ),
        )

    def _hardswish_fusion(computation_call: CallFunction) -> CallFunction:
        return CallFunction(
            aten.div,
            CallFunction(
                aten.mul,
                computation_call,
                CallFunction(
                    aten.clamp_max,
                    CallFunction(
                        aten.clamp_min, CallFunction(aten.add, computation_call, 3), 0
                    ),
                    6,
                ),
            ),
            6,
        )

    def _silu_fusion(computation_call: CallFunction) -> CallFunction:
        return CallFunction(
            aten.mul, computation_call, CallFunction(aten.sigmoid, computation_call)
        )

    def _hardsigmoid_fusion(computation_call: CallFunction) -> CallFunction:
        return CallFunction(
            aten.div,
            CallFunction(
                aten.clamp_max,
                CallFunction(
                    aten.clamp_min, CallFunction(aten.add, computation_call, 3), 0
                ),
                6,
            ),
            6,
        )

    def _leaky_relu_fusion(computation_call: CallFunction) -> CallFunction:
        return CallFunction(
            aten.where,
            CallFunction(aten.gt, computation_call, 0),
            computation_call,
            CallFunction(aten.mul, computation_call, KeywordArg("negative_slope")),
        )

    def _hardtanh_fusion(computation_call: CallFunction) -> CallFunction:
        return CallFunction(
            aten.clamp_max,
            CallFunction(aten.clamp_min, computation_call, KeywordArg("min_value")),
            KeywordArg("max_value"),
        )

    def _combined_fusion(
        computation_call: CallFunction,
        elementwise_op: Callable[..., Any],
    ) -> CallFunction:
        return CallFunction(elementwise_op, computation_call)

    # binary_op(other, computation_op)
    def _binary_fusion_v1(
        computation_call: CallFunction,
        binary_fn: Callable[..., Any],
    ) -> CallFunction:
        return CallFunction(binary_fn, KeywordArg("other"), computation_call)

    # binary_op(computation_op, other)
    def _binary_fusion_v2(
        computation_call: CallFunction,
        binary_fn: Callable[..., Any],
    ) -> CallFunction:
        return CallFunction(binary_fn, computation_call, KeywordArg("other"))

    def _is_single_computation_op(
        computation_op: torch._ops.OpOverload,
        lowp_dtype: Optional[torch.dtype] = None,
    ) -> Callable[[Match], bool]:
        def fn(match: Match) -> bool:
            computation_nodes = filter_nodes(match.nodes, computation_op)

            if lowp_dtype is not None:
                output_node_meta = match.output_node().meta.get("val")
                if output_node_meta.dtype != lowp_dtype:  # type: ignore[union-attr]
                    return False

            if len(computation_nodes) < 1:
                return False
            if any(n.args[-3] != "none" for n in computation_nodes):
                return False
            return True

        return fn

    def _is_valid_computation_unary_fusion(
        computation_op: torch._ops.OpOverload,
        lowp_dtype: Optional[torch.dtype] = None,
    ) -> Callable[[Match], bool]:
        def fn(match: Match) -> bool:
            matched = _is_single_computation_op(computation_op, lowp_dtype)(match)
            computation_node = filter_nodes(match.nodes, computation_op)[0]
            if lowp_dtype:
                conversion_dtype_nodes = filter_nodes(
                    match.nodes, prims.convert_element_type.default
                )
                if len(conversion_dtype_nodes) != 2:
                    return False
                # fusion pattern is always in the form of computation_op + to_float32 + unary_op + to_bfloat16
                if computation_node == conversion_dtype_nodes[0].args[0]:
                    to_float = conversion_dtype_nodes[0].args[1]
                    to_lp = conversion_dtype_nodes[1].args[1]
                else:
                    to_float = conversion_dtype_nodes[1].args[1]
                    to_lp = conversion_dtype_nodes[0].args[1]
                matched = matched and to_float == torch.float and to_lp == lowp_dtype  # type: ignore[assignment]
            return matched

        return fn

    def _register_unary_fusion_lowering(
        pattern: CallFunction,
        unary_attr: "UnaryAttr",
        computation_op: torch._ops.OpOverload,
        lowp_dtype: Optional[torch.dtype] = None,
    ) -> Callable[..., Any]:
        @register_lowering_pattern(
            pattern,
            extra_check=_is_valid_computation_unary_fusion(computation_op, lowp_dtype),
        )
        def fn(match: Match, *args: Any, **kwargs: Any) -> torch.Tensor:
            computation_args = list(args)[:-3] + [
                unary_attr.op_name,
                unary_attr.scalars_attr,
                unary_attr.algorithm_attr,
            ]
            return L[computation_op](*computation_args)

        return fn

    def _register_leaky_relu_fusion_lowering(
        pattern: CallFunction,
        computation_op: torch._ops.OpOverload,
        lowp_dtype: Optional[torch.dtype] = None,
    ) -> Callable[..., Any]:
        @register_lowering_pattern(
            pattern, extra_check=_is_single_computation_op(computation_op, lowp_dtype)
        )
        def fn(match: Match, *args: Any, **kwargs: Any) -> torch.Tensor:
            negative_slope = kwargs.get("negative_slope")
            if isinstance(negative_slope, ir.TensorBox):
                matched = False
            else:  # inp is a Number
                matched = True
            if lowp_dtype:
                dtype1 = kwargs.get("to_float")
                dtype2 = (
                    kwargs.get("to_bf16")
                    if lowp_dtype == torch.bfloat16
                    else kwargs.get("to_fp16")
                )
                matched = matched and dtype1 == torch.float and dtype2 == lowp_dtype
            computation_args = list(args)
            if matched:
                computation_args = computation_args[:-3] + [
                    "leaky_relu",
                    [negative_slope],
                    "",
                ]
                return L[computation_op](*computation_args)
            else:
                # computation_args += ["none", [], ""]
                out = L[computation_op](*computation_args)
                if lowp_dtype:
                    out = L[prims.convert_element_type.default](out, dtype=torch.float)
                out = L[aten.where](
                    L[aten.gt](out, 0),
                    out,
                    L[aten.mul](out, negative_slope),
                )
                if lowp_dtype:
                    out = L[prims.convert_element_type.default](out, dtype=dtype2)  # type: ignore[possibly-undefined]
                return out

        return fn

    def _register_hardtanh_fusion_lowering(
        pattern: CallFunction,
        computation_op: torch._ops.OpOverload,
        lowp_dtype: Optional[torch.dtype] = None,
    ) -> Callable[..., Any]:
        @register_lowering_pattern(
            pattern, extra_check=_is_single_computation_op(computation_op, lowp_dtype)
        )
        def fn(match: Match, *args: Any, **kwargs: Any) -> torch.Tensor:
            min_value = kwargs.get("min_value")
            max_value = kwargs.get("max_value")
            if isinstance(min_value, ir.TensorBox) or isinstance(
                max_value, ir.TensorBox
            ):
                matched = False
            else:  # inp is a Number
                assert max_value is not None
                matched = min_value <= max_value
            if lowp_dtype:
                dtype1 = kwargs.get("to_float")
                dtype2 = (
                    kwargs.get("to_bf16")
                    if lowp_dtype == torch.bfloat16
                    else kwargs.get("to_fp16")
                )
                matched = matched and dtype1 == torch.float and dtype2 == lowp_dtype
            computation_args = list(args)
            if matched:
                computation_args = computation_args[:-3] + [
                    "hardtanh",
                    [min_value, max_value],
                    "",
                ]
                return L[computation_op](*computation_args)
            else:
                out = L[computation_op](*computation_args)
                if lowp_dtype:
                    out = L[prims.convert_element_type.default](out, dtype=torch.float)
                out = L[aten.clamp_max](L[aten.clamp_min](out, min_value), max_value)
                if lowp_dtype:
                    out = L[prims.convert_element_type.default](out, dtype=dtype2)  # type: ignore[possibly-undefined]
                return out

        return fn

    _binary_attr = {
        aten.add: "add",
        ops.add: "add",
        aten.sub: "sub",
        ops.sub: "sub",
    }

    def _is_valid_binary(match: Match, fn: Callable[..., Any]) -> bool:
        binary_nodes = filter_nodes(match.nodes, fn)
        if len(binary_nodes) < 1:
            return False

        def get_meta_value(argument: torch.fx.node.Argument) -> Optional[torch.Tensor]:
            # Only torch.fx.Node is expected to have meta.
            if isinstance(argument, torch.fx.Node):
                return argument.meta.get("val", None)
            return None

        if any(
            not isinstance(get_meta_value(n.args[0]), torch.Tensor)
            or not isinstance(get_meta_value(n.args[1]), torch.Tensor)
            for n in binary_nodes
        ):
            return False
        # check alpha is one.
        if any(
            get_arg_value(n, 2, kwarg_name="alpha") != 1.0
            and get_arg_value(n, 2, kwarg_name="alpha") is not None
            for n in binary_nodes
        ):
            return False
        if any(
            get_meta_value(n.args[0]).size() != get_meta_value(n.args[1]).size()  # type: ignore[union-attr]
            or get_meta_value(n.args[0]).device != get_meta_value(n.args[1]).device  # type: ignore[union-attr]
            or get_meta_value(n.args[0]).dtype != get_meta_value(n.args[1]).dtype  # type: ignore[union-attr]
            for n in binary_nodes
        ):
            return False
        # check args[0] and args[1] is not same
        if any(n.args[0] == n.args[1] for n in binary_nodes):
            return False
        return True

    def _is_valid_computation_binary(
        computation_op: torch._ops.OpOverload,
        binary_op: Callable[..., Any],
        other_index: Optional[int] = None,
    ) -> Callable[[Match], bool]:
        def fn(match: Match) -> bool:
            if not _is_single_computation_op(computation_op)(match):
                return False
            if not _is_valid_binary(match, binary_op):
                return False
            return True

        return fn

    def _get_remaining_users(
        extra_input_node: torch.fx.Node,
        compute_node: torch.fx.Node,
    ) -> List[torch.fx.Node]:
        # Think about this pattern:
        #      ReLU
        #     /   \
        #  Conv1
        #   /      \
        # Conv2
        #   \      /
        #      Add
        # Although, the extra input node (ReLU) has more than 1 users: Conv1 and Add.
        # The Conv1 is the ancestor node of the current compute node (Conv2).
        # This indicates that the buffer of ReLU has completed all its usage,
        # So we can safely make changes to it now by doing Conv2->Add inplace fusion.
        # Take above case as example:
        # * extra_input_node: ReLU
        # * compute_node: Conv2
        # _get_remaining_users will return the users of extra_input_node which are not
        # ancestor node of compute_node.
        def _is_ancestor_node(
            _current_node: torch.fx.Node,
            _ancestor_node: torch.fx.Node,
        ) -> bool:
            # Check whether _ancestor_node is the ancestor node of _current_node
            _node_list = [_current_node]
            _visited_nodes = set()
            while len(_node_list) != 0:
                _current_node = _node_list.pop(0)
                if _current_node not in _visited_nodes:
                    _visited_nodes.add(_current_node)
                    if _current_node == _ancestor_node:
                        return True
                    elif isinstance(
                        _current_node, torch.fx.Node
                    ) and _current_node.op not in ["placeholder", "output", "get_attr"]:
                        for input in _current_node.all_input_nodes:
                            _node_list.append(input)  # noqa: PERF402
            return False

        return [
            user
            for user in list(extra_input_node.users)
            if not _is_ancestor_node(compute_node, user)
        ]

    def _is_valid_computation_binary_inplace(
        computation_op: torch._ops.OpOverload,
        binary_op: Callable[..., Any],
        other_index: Optional[int] = None,
    ) -> Callable[[Match], bool]:
        def fn(match: Match) -> bool:
            if not _is_valid_computation_binary(computation_op, binary_op)(match):
                return False
            binary_nodes = filter_nodes(match.nodes, binary_op)

            def _get_compute_node(
                _binary_node: torch.fx.Node,
                _other_index: int,
            ) -> Any:
                assert (
                    len(_binary_node.all_input_nodes) == 2
                ), "Binary node should have 2 input nodes."
                _compute_index = 1 if (_other_index == 0) else 0
                return _binary_node.args[_compute_index]

            def _other_input_not_inplaceable(
                _binary_node: torch.fx.Node,
                _other_index: int,
            ) -> bool:
                _compute_node = _get_compute_node(_binary_node, _other_index)
                return (
                    len(
                        _get_remaining_users(
                            _binary_node.args[_other_index], _compute_node  # type: ignore[arg-type]
                        )
                    )
                    > 1
                    or _binary_node.args[_other_index] == _compute_node.args[0]
                )

            if any(_other_input_not_inplaceable(n, other_index) for n in binary_nodes):  # type: ignore[arg-type]
                return False
            if any(
                n.args[other_index].op in ["placeholder", "output"]  # type: ignore[union-attr,arg-type,index]
                for n in binary_nodes
            ):
                return False
            return True

        return fn

    def _register_binary_unary_fusion_lowering(
        pattern: CallFunction,
        computation_op: torch._ops.OpOverload,
        binary_op: Callable[..., Any],
        fusion_op: torch._ops.OpOverload,
        unary_attr: Optional["UnaryAttr"] = None,
    ) -> Callable[..., Any]:
        @register_lowering_pattern(
            pattern, extra_check=_is_valid_computation_binary(computation_op, binary_op)
        )
        def fn(match: Match, *args: Any, **kwargs: Any) -> torch.Tensor:
            other = kwargs.get("other")
            assert isinstance(other, ir.TensorBox)
            binary_attr = _binary_attr[binary_op]
            args_list = list(args)
            computation_args = [args_list[0], other] + args_list[1:-3] + [binary_attr]
            if len(args_list) > 6:
                if unary_attr is not None:
                    computation_args += [
                        1.0,
                        unary_attr.op_name,
                        unary_attr.scalars_attr,
                        unary_attr.algorithm_attr,
                    ]
                else:
                    computation_args += [1.0, None, [], None]
            return L[fusion_op](*computation_args)

        return fn

    def _can_be_inplace(_other: Any) -> bool:
        if isinstance(_other.data, ir.View):
            return _can_be_inplace(_other.data)
        else:
            return not (
                isinstance(_other.data, ir.ReinterpretView)
                or len(_other.get_inputs_that_alias_output()) > 0
            )

    def _register_binary_unary_maybe_inplace_fusion_lowering(
        pattern: CallFunction,
        computation_op: torch._ops.OpOverload,
        binary_op: Callable[..., Any],
        inplace_fusion_op: torch._ops.OpOverload,
        outplace_fusion_op: torch._ops.OpOverload,
        unary_attr: Optional["UnaryAttr"] = None,
        other_index: Optional[int] = None,
    ) -> Callable[..., Any]:
        @register_lowering_pattern(
            pattern,
            extra_check=_is_valid_computation_binary_inplace(
                computation_op, binary_op, other_index
            ),
        )
        def fn(match: Match, *args: Any, **kwargs: Any) -> torch.Tensor:
            other = kwargs.get("other")
            assert isinstance(other, ir.TensorBox)
            binary_attr = _binary_attr[binary_op]
            args_list = list(args)
            computation_args = [args_list[0], other] + args_list[1:-3] + [binary_attr]
            if len(args_list) > 6:
                if unary_attr is not None:
                    computation_args += [
                        1.0,
                        unary_attr.op_name,
                        unary_attr.scalars_attr,
                        unary_attr.algorithm_attr,
                    ]
                else:
                    computation_args += [1.0, None, [], None]
            # Make sure the other is not an alias or mutation(fx side doesn't has such info).
            other.realize()
            if not _can_be_inplace(other):
                return L[outplace_fusion_op](*computation_args)
            return L[inplace_fusion_op](*computation_args)

        return fn

    computation_ops = [
        mkldnn._convolution_pointwise.default,
        mkldnn._linear_pointwise.default,
        mkldnn._convolution_transpose_pointwise.default,
    ]

    class UnaryAttr:
        def __init__(
<<<<<<< HEAD
            self,
            op_name: str,
            scalars_attr: Any = None,
            algorithm_attr: Any = None,
        ):
=======
            self, op_name: str, scalars_attr=None, algorithm_attr=None
        ) -> None:
>>>>>>> cb8e23f9
            self.op_name = op_name
            self.scalars_attr = scalars_attr if scalars_attr else []
            self.algorithm_attr = algorithm_attr if algorithm_attr else ""

    def _register_unary_fusion() -> None:
        computation_call_fns = [_conv_call, _linear_call, _conv_transpose_call]

        def _unary_fusion_patterns(
            lowp_dtype: Optional[torch.dtype],
        ) -> Dict[UnaryAttr, List[CallFunction]]:
            replacement_unary_fusion_patterns = {
                UnaryAttr("gelu", algorithm_attr="tanh"): [
                    _unary_fusion_pattern(_gelu_fusion_2, call_fn, 4, lowp_dtype)
                    for call_fn in computation_call_fns
                ],
                UnaryAttr("gelu", algorithm_attr="none"): [
                    _unary_fusion_pattern(_gelu_fusion_1, call_fn, 2, lowp_dtype)
                    for call_fn in computation_call_fns
                ],
                UnaryAttr("hardswish"): [
                    _unary_fusion_pattern(_hardswish_fusion, call_fn, 2, lowp_dtype)
                    for call_fn in computation_call_fns
                ],
                UnaryAttr("hardsigmoid"): [
                    _unary_fusion_pattern(_hardsigmoid_fusion, call_fn, 1, lowp_dtype)
                    for call_fn in computation_call_fns
                ],
                UnaryAttr("swish"): [
                    _unary_fusion_pattern(_silu_fusion, call_fn, 2, lowp_dtype)
                    for call_fn in computation_call_fns
                ],
            }
            if not lowp_dtype:
                call_user1 = [call_fn(users=1) for call_fn in computation_call_fns]
                replacement_unary_fusion_patterns.update(
                    {
                        UnaryAttr("relu"): [
                            _combined_fusion(u, aten.relu) for u in call_user1
                        ],
                        UnaryAttr("sigmoid"): [
                            _combined_fusion(u, aten.sigmoid) for u in call_user1
                        ],
                        UnaryAttr("tanh"): [
                            _combined_fusion(u, aten.tanh) for u in call_user1
                        ],
                    }
                )

            return replacement_unary_fusion_patterns

        for lowp_dtype in [torch.bfloat16, torch.float16, None]:
            replace_patterns = _unary_fusion_patterns(lowp_dtype)
            for unary_attr, patterns in replace_patterns.items():
                _register_unary_fusion_lowering(
                    patterns[0], unary_attr, computation_ops[0], lowp_dtype
                )
                _register_unary_fusion_lowering(
                    patterns[1], unary_attr, computation_ops[1], lowp_dtype
                )
                _register_unary_fusion_lowering(
                    patterns[2], unary_attr, computation_ops[2], lowp_dtype
                )
            _leaky_relu_patterns = [
                _unary_fusion_pattern(_leaky_relu_fusion, call_fn, 3, lowp_dtype)
                for call_fn in computation_call_fns
            ]
            for pattern, computation_op in zip(_leaky_relu_patterns, computation_ops):
                _register_leaky_relu_fusion_lowering(
                    pattern, computation_op, lowp_dtype
                )
            hardtanh_patterns = [
                _unary_fusion_pattern(_hardtanh_fusion, call_fn, 1, lowp_dtype)
                for call_fn in computation_call_fns
            ]
            for pattern, computation_op in zip(hardtanh_patterns, computation_ops):
                _register_hardtanh_fusion_lowering(pattern, computation_op, lowp_dtype)

    def _register_inplace_fusion() -> None:
        binary_ops = [aten.add, ops.add]
        inplace_fusion_op = mkldnn._convolution_pointwise_.binary
        outplace_fusion_op = mkldnn._convolution_pointwise.binary
        conv_call = _conv_call(users=1)
        conv_op = computation_ops[0]
        for binary_op in binary_ops:
            binary_v1 = _binary_fusion_v1(conv_call, binary_op)
            binary_unary_v1 = _combined_fusion(binary_v1, aten.relu)
            _register_binary_unary_maybe_inplace_fusion_lowering(
                binary_unary_v1,
                conv_op,
                binary_op,
                inplace_fusion_op,
                outplace_fusion_op,
                other_index=0,
                unary_attr=UnaryAttr("relu"),
            )
            _register_binary_unary_maybe_inplace_fusion_lowering(
                binary_v1,
                conv_op,
                binary_op,
                inplace_fusion_op,
                outplace_fusion_op,
                other_index=0,
            )
            binary_v2 = _binary_fusion_v2(conv_call, binary_op)
            binary_unary_v2 = _combined_fusion(binary_v2, aten.relu)
            _register_binary_unary_maybe_inplace_fusion_lowering(
                binary_unary_v2,
                conv_op,
                binary_op,
                inplace_fusion_op,
                outplace_fusion_op,
                other_index=1,
                unary_attr=UnaryAttr("relu"),
            )
            _register_binary_unary_maybe_inplace_fusion_lowering(
                binary_v2,
                conv_op,
                binary_op,
                inplace_fusion_op,
                outplace_fusion_op,
                other_index=1,
            )

    def _register_binary_fusion() -> None:
        binary_ops = [aten.add, ops.add, aten.sub, ops.sub]
        fusion_ops = [
            mkldnn._convolution_pointwise.binary,
            mkldnn._linear_pointwise.binary,
        ]
        _computation_user_1 = [_conv_call(users=1), _linear_call(users=1)]
        for computation_call, computation_op, fusion_op in zip(
            _computation_user_1, computation_ops[:-1], fusion_ops
        ):
            for binary_op in binary_ops:
                pattern = _binary_fusion_v2(computation_call, binary_op)
                _register_binary_unary_fusion_lowering(
                    pattern, computation_op, binary_op, fusion_op
                )

            for binary_op in [aten.add, ops.add]:
                pattern = _binary_fusion_v1(computation_call, binary_op)
                _register_binary_unary_fusion_lowering(
                    pattern, computation_op, binary_op, fusion_op
                )

    def _register_binary_unary_fusion() -> None:
        binary_ops = [aten.add, ops.add, aten.sub, ops.sub]
        fusion_ops = [mkldnn._convolution_pointwise.binary]
        _computation_user_1 = [_conv_call(users=1)]
        for computation_call, computation_op, fusion_op in zip(
            _computation_user_1, computation_ops[:-1], fusion_ops
        ):
            for binary_op in binary_ops:
                pattern_v1 = _combined_fusion(
                    _binary_fusion_v2(computation_call, binary_op), aten.relu
                )
                _register_binary_unary_fusion_lowering(
                    pattern_v1,
                    computation_op,
                    binary_op,
                    fusion_op,
                    unary_attr=UnaryAttr("relu"),
                )
            for binary_op in [aten.add, ops.add]:
                pattern_v2 = _combined_fusion(
                    _binary_fusion_v1(computation_call, binary_op), aten.relu
                )
                _register_binary_unary_fusion_lowering(
                    pattern_v2,
                    computation_op,
                    binary_op,
                    fusion_op,
                    unary_attr=UnaryAttr("relu"),
                )

    def _recover_linear() -> None:
        # convert reshape+linear+reshape to a single linear for applying fusion path.
        @register_freezing_graph_pattern(
            CallFunction(
                aten.reshape.default,
                CallFunction(
                    mkldnn._linear_pointwise.default,
                    CallFunction(
                        aten.reshape.default,
                        Arg(),
                        KeywordArg("reshape_1"),
                        _users=MULTIPLE,
                    ),
                    Arg(),
                    Arg(),
                    Arg(),
                    Arg(),
                    Arg(),
                ),
                KeywordArg("reshape_2"),
            ),
            pass_number=1,
        )
        def reshape_linear_reshape_pattern(
            match: Any,
            *args: Any,
            **kwargs: Any,
        ) -> None:
            def get_val(val: Any) -> Any:
                return val if isinstance(val, int) else val.meta.get("val")

            reshape_1 = kwargs.get("reshape_1")
            reshape_2 = kwargs.get("reshape_2")
            assert isinstance(reshape_1, list)
            assert isinstance(reshape_2, list)
            assert len(reshape_1) == 2

            graph = match.graph
            reshape_2_node = match.output_node()
            linear_input_node = reshape_2_node.args[0].args[0].args[0]
            # check linear's input's shape[:-1] == reshape_2[:-1]
            # and check product(reshape_2[:-1]) == reshape_1[0]
            can_remove_reshape = linear_input_node.meta.get("val").shape[
                :-1
            ] == torch.Size([get_val(val) for val in reshape_2[:-1]])
            can_remove_reshape = can_remove_reshape and (
                reduce(
                    operator.mul,
                    [get_val(val) for val in reshape_2[:-1]],
                )
                == get_val(reshape_1[0])
            )

            if can_remove_reshape:
                repl = graph.call_function(mkldnn._linear_pointwise.default, args)
                repl.meta.update(reshape_2_node.meta)
                reshape_2_node.replace_all_uses_with(repl)
                old_linear_node = reshape_2_node.args[0]
                reshape_1_node = old_linear_node.args[0]
                graph.erase_node(reshape_2_node)
                graph.erase_node(old_linear_node)
                if len(reshape_1_node.users) == 0:
                    graph.erase_node(reshape_1_node)

        def is_linear_add_bias(match: Any) -> bool:
            add_node = match.output_node()
            linear_node = add_node.args[0]
            packed_weight_node = linear_node.args[1]
            assert packed_weight_node.target == mkldnn._reorder_linear_weight
            transpose_weight_node = packed_weight_node.args[0]
            assert transpose_weight_node.target == aten.permute.default
            weight_meta = transpose_weight_node.args[0].meta.get("val")
            bias_node = add_node.args[1]
            if isinstance(bias_node, int):
                # we only folding bias if it is a constant
                return False
            bias_meta = add_node.args[1].meta.get("val")
            if weight_meta is None or bias_meta is None:
                return False
            assert weight_meta.dtype in (
                torch.bfloat16,
                torch.float16,
            )
            if bias_meta.dtype != weight_meta.dtype:
                return False
            return (
                linear_node.args[2] is None
                and bias_meta.dim() == 1
                and bias_meta.size(0) == weight_meta.size(1)
            )

        # convert linear+bias to a single linear for applying fusion path.
        @register_freezing_graph_pattern(
            CallFunction(
                aten.add.Tensor,
                CallFunction(mkldnn._linear_pointwise.default, *_linear_args),
                Arg(),
            ),
            pass_number=1,
            extra_check=is_linear_add_bias,
        )
        def linear_bias_pattern(match: Any, *args: Any) -> None:
            graph = match.graph
            add_node = match.output_node()
            linear_node = add_node.args[0]
            new_args = list(linear_node.args)
            new_args[2] = add_node.args[1]
            repl = graph.call_function(
                mkldnn._linear_pointwise.default, tuple(new_args)
            )
            repl.meta.update(add_node.meta)
            add_node.replace_all_uses_with(repl)
            match.erase_nodes(graph)

    def _is_packable_mkldnn_rnn_layer(match: Any) -> bool:
        lstm_node = match.output_node()
        POS_WEIGHTS = [1, 2]
        POS_INPUTS = [0, 5, 6]
        POS_ARGS = POS_WEIGHTS + POS_INPUTS
        # Weights should be Constant
        if any(
            lstm_node.args[POS_WEIGHT].op != "get_attr" for POS_WEIGHT in POS_WEIGHTS
        ):
            return False

        # Meta info for weights and inputs should be available
        if any(lstm_node.args[POS_ARG].meta.get("val") is None for POS_ARG in POS_ARGS):
            return False

        # Check device
        if any(
            lstm_node.args[POS_ARG].meta.get("val").device.type != "cpu"
            for POS_ARG in POS_ARGS
        ):
            return False

        # Check dtype
        if any(
            lstm_node.args[POS_ARG].meta.get("val").dtype == torch.bfloat16
            and not mkldnn._is_mkldnn_bf16_supported()
            for POS_ARG in POS_ARGS
        ):
            return False
        if any(
            lstm_node.args[POS_ARG].meta.get("val").dtype == torch.float16
            and not mkldnn._is_mkldnn_fp16_supported()
            for POS_ARG in POS_ARGS
        ):
            return False

        return True

    def _is_packable_convolution(match: Any) -> bool:
        """
        Check if the node is supported for MKLDNN convolution.
        """
        conv_node = match.output_node()
        input_meta_value = conv_node.args[0].meta.get("val")
        weight_meta_value = conv_node.args[1].meta.get("val")
        if input_meta_value is None or weight_meta_value is None:
            return False
        input_size = input_meta_value.shape
        if conv_node.args[1].op != "get_attr":
            return False
        for meta_value in [input_meta_value, weight_meta_value]:
            if (
                meta_value is None
                or meta_value.device.type != "cpu"
                or (meta_value.dim() != 4 and meta_value.dim() != 5)
            ):
                return False
        if (
            input_meta_value.dtype == torch.bfloat16
            or weight_meta_value.dtype == torch.bfloat16
        ):
            if not mkldnn._is_mkldnn_bf16_supported():
                return False
        if (
            input_meta_value.dtype == torch.float16
            or weight_meta_value.dtype == torch.float16
        ):
            if not mkldnn._is_mkldnn_fp16_supported():
                return False
        is_transposed = conv_node.args[-3]
        if is_transposed:
            # TODO: Support dynamic shape case for MKLDNN conv transpose.
            if has_free_symbols(input_size):
                return False
            groups = conv_node.args[-1]
            in_channels = weight_meta_value.size(0)
            # doesn't support group_depthwise_conv_transpose.
            if groups > 1 and groups == in_channels:
                return False
            # Port from: aten/src/ATen/native/Convolution.cpp:is_output_padding_big
            output_paddings = conv_node.args[-2]
            strides = conv_node.args[3]
            if any(
                output_padding >= stride
                for output_padding, stride in zip(output_paddings, strides)
            ):
                return False
        return True

    def _is_packable_linear(match: Any) -> bool:
        """
        Check if the node is supported for MKLDNN linear.
        """
        linear_node = match.output_node()
        # mkldnn linear only supports beta=1or0 and alpha=1
        if linear_node.target == aten.addmm.default:
            alpha = linear_node.kwargs.get("alpha", 1.0)
            beta = linear_node.kwargs.get("beta", 1.0)
            if (beta != 0.0 and beta != 1.0) or alpha != 1.0:
                return False
        # weight_idx is 1 for aten.mm and is 2 for aten.addmm
        weight_idx = 2 if linear_node.target == aten.addmm.default else 1
        if linear_node.args[weight_idx].op != "get_attr":
            return False
        input_meta_value = linear_node.args[weight_idx - 1].meta.get("val")
        weight_meta_value = linear_node.args[weight_idx].meta.get("val")
        if input_meta_value is None or weight_meta_value is None:
            return False
        batch_size = input_meta_value.shape[0]
        if (
            input_meta_value.dtype == torch.float64
            or weight_meta_value.dtype == torch.float64
        ):
            return False
        is_lp_weight = weight_meta_value.dtype in (
            torch.bfloat16,
            torch.float16,
        )
        # on x86, for fp32, mkl should be enabled and batch_size should not be a free symbol.
        # on aarch64, use mkldnn op for fp32 as well if acl is enabled
        if (
            not is_lp_weight
            and not mkldnn._is_mkldnn_acl_supported()
            and ((not torch._C.has_mkl) or has_free_symbols(batch_size))
        ):
            return False
        for meta_value in [input_meta_value, weight_meta_value]:
            if (
                meta_value is None
                or meta_value.device.type != "cpu"
                or meta_value.dim() != 2
            ):
                return False
        if weight_idx == 2:
            bias_meta_value = linear_node.args[0].meta.get("val")
            if (
                bias_meta_value is None
                or meta_value.device.type != "cpu"
                or bias_meta_value.dim() != 1
                or bias_meta_value.size(0) != weight_meta_value.size(1)
            ):
                return False

        if (
            input_meta_value.dtype == torch.bfloat16
            or weight_meta_value.dtype == torch.bfloat16
        ):
            if not mkldnn._is_mkldnn_bf16_supported():
                return False
        if (
            input_meta_value.dtype == torch.float16
            or weight_meta_value.dtype == torch.float16
        ):
            if not mkldnn._is_mkldnn_fp16_supported():
                return False
        return True

    _aten_conv_args = (
        Arg(),
        Arg(),
        Arg(),
        Arg(),
        Arg(),
        Arg(),
        KeywordArg("is_transposed"),
        Arg(),
        Arg(),
    )

    _aten_mkldnn_rnn_layer_args = (
        Arg(),  # input
        Arg(),  # weight0
        Arg(),  # weight1
        Arg(),  # weight2
        Arg(),  # weight3
        Arg(),  # hx_
        Arg(),  # cx_
        KeywordArg("reverse"),  # reverse
        Arg(),  # batch_sizes
        Arg(),  # mode
        Arg(),  # hidden_size
        Arg(),  # num_layers
        Arg(),  # has_biases
        Arg(),  # bidirectional
        Arg(),  # batch_first
        Arg(),  # train
    )

    def _register_weight_pack_pass() -> None:
        @register_freezing_graph_pattern(
            CallFunction(aten.convolution.default, *_aten_conv_args),
            extra_check=_is_packable_convolution,
        )
        def convolution(match: Any, *args: Any, **kwargs: Any) -> None:
            is_transposed = kwargs.get("is_transposed")
            assert isinstance(is_transposed, bool)
            graph = match.graph
            conv_node = match.output_node()
            input_size = conv_node.args[0].meta.get("val").shape
            with graph.inserting_before(conv_node):
                constant_args = [args[4], args[3], args[5], args[-1]]
                packed_weight_op = mkldnn._reorder_convolution_weight
                packed_conv_op = mkldnn._convolution_pointwise.default
                if is_transposed:
                    constant_args.insert(1, args[-2])  # output_padding
                    packed_weight_op = mkldnn._reorder_convolution_transpose_weight
                    packed_conv_op = mkldnn._convolution_transpose_pointwise.default
                if not has_free_symbols(input_size):
                    packed_weight_inputs = (
                        (args[1],) + tuple(constant_args) + (input_size,)
                    )
                    packed_weight_node = graph.create_node(
                        "call_function", packed_weight_op, args=packed_weight_inputs
                    )
                else:
                    assert not is_transposed
                    # For dynamic shape case, we need to pack weight in runtime.
                    packed_weight_node = args[1]
                packed_conv_inputs = (
                    (args[0], packed_weight_node, args[2])
                    + tuple(constant_args)
                    + ("none", [], "")
                )
                packed_conv_node = graph.create_node(
                    "call_function", packed_conv_op, tuple(packed_conv_inputs)
                )
                conv_node.replace_all_uses_with(packed_conv_node)
                packed_conv_node.meta.update(conv_node.meta)
                graph.erase_node(conv_node)

        @register_freezing_graph_pattern(
            CallFunction(aten.mkldnn_rnn_layer.default, *_aten_mkldnn_rnn_layer_args),
            extra_check=_is_packable_mkldnn_rnn_layer,
        )
        def mkldnn_rnn_layer(match: Any, *args: Any, **kwargs: Any) -> None:
            def get_item(
                graph: torch.fx.GraphModule,
                node: torch.fx.Node,
                index: int,
            ) -> torch.fx.Node:
                return graph.call_function(operator.getitem, (node, index))

            graph = match.graph
            lstm_node = match.output_node()
            input = args[0]
            weight0, weight1 = args[1:3]
            reverse = kwargs.get("reverse")
            packed_lstm_op = aten.mkldnn_rnn_layer.default
            hidden_size = args[9]
            has_biases = args[11]
            batch_first = args[13]
            with graph.inserting_before(lstm_node):
                packed_weight_op = mkldnn._reorder_mkldnn_rnn_layer_weight.default
                packed_weight_inputs = (
                    weight0,
                    weight1,
                    hidden_size,
                    reverse,
                    has_biases,
                    batch_first,
                )
                packed_weight_node = graph.create_node(
                    "call_function", packed_weight_op, packed_weight_inputs, {}, "name"
                )
                packed_weight_items = [
                    get_item(graph, packed_weight_node, i) for i in range(2)
                ]
                pack_lstm_inputs = (
                    args[0],
                    *packed_weight_items,
                    args[3],
                    args[4],
                    args[5],
                    args[6],
                    reverse,
                    *args[7:],
                )

                packed_lstm_node = graph.create_node(
                    "call_function", packed_lstm_op, args=pack_lstm_inputs
                )
                lstm_node.replace_all_uses_with(packed_lstm_node)
                packed_lstm_node.meta.update(lstm_node.meta)
                graph.erase_node(lstm_node)

        @register_freezing_graph_pattern(
            CallFunction(
                aten.addmm.default,
                Arg(),
                Arg(),
                Arg(),
                beta=KeywordArg("beta"),
                alpha=KeywordArg("alpha"),
            ),
            extra_check=_is_packable_linear,
        )
        @register_freezing_graph_pattern(
            CallFunction(aten.mm.default, Arg(), Arg()),
            extra_check=_is_packable_linear,
        )
        def linear(match: Match, *args: Any, **kwargs: Any) -> None:
            graph = match.graph
            linear_node = match.output_node()
            input = args[0] if linear_node.target == aten.mm.default else args[1]
            bias = (
                None
                if linear_node.target == aten.mm.default
                or (
                    linear_node.target == aten.addmm.default
                    and linear_node.kwargs.get("beta", 1.0) == 0.0
                )
                else args[0]
            )
            weight = args[1] if linear_node.target == aten.mm.default else args[2]
            with graph.inserting_before(linear_node):
                transpose_weight_node = graph.create_node(
                    "call_function", aten.permute.default, (weight, (1, 0))
                )
                weight_dtype = weight.meta.get("val").dtype
                is_lp_weight = weight_dtype in (
                    torch.bfloat16,
                    torch.float16,
                )
                batch_size = input.meta.get("val").shape[0]
                if has_free_symbols(batch_size):
                    assert (
                        is_lp_weight or mkldnn._is_mkldnn_acl_supported()
                    ), f"only bf16/fp16 weight prepacking supports dynamic shape inputs but got {weight_dtype}"
                # For bfloat16 dynamic shape path, using input size hint to pack weight for a better performance.
                packed_weight_inputs = (
                    transpose_weight_node,
                    batch_size.node.shape_env.size_hint(batch_size.node.expr)
                    if has_free_symbols(batch_size)
                    else batch_size,
                )
                # MKL packed matrix can't be copied to a different address because the internal implementation
                # depends on the alignment of internally-stored metadata.
                # In aot mode, we need to firstly save the packed weight, when loading it,
                # it will be in a different address which doesn't work.
                # Disable MKL prepack linear in AOT mode
                packed_weight_op = (
                    mkldnn._reorder_linear_weight
                    if (
                        is_lp_weight
                        or mkldnn._is_mkldnn_acl_supported()
                        or V.aot_compilation is True
                    )
                    else torch.ops.mkl._mkl_reorder_linear_weight
                )
                packed_weight_node = graph.create_node(
                    "call_function", packed_weight_op, args=packed_weight_inputs
                )

                packed_linear_inputs: Tuple[Any, ...] = (input, packed_weight_node)
                if (
                    is_lp_weight
                    or mkldnn._is_mkldnn_acl_supported()
                    or V.aot_compilation is True
                ):
                    packed_linear_inputs += (bias, "none", [], "")
                    packed_linear_op = mkldnn._linear_pointwise.default
                else:
                    packed_linear_inputs += (transpose_weight_node, bias, batch_size)
                    packed_linear_op = torch.ops.mkl._mkl_linear
                packed_linear_node = graph.create_node(
                    "call_function", packed_linear_op, packed_linear_inputs
                )
                linear_node.replace_all_uses_with(packed_linear_node)
                packed_linear_node.meta.update(linear_node.meta)
                graph.erase_node(linear_node)

    def _eliminate_duplicate_packed_nodes(gm: torch.fx.GraphModule) -> Any:
        """
        Combine packed weight nodes with the same inputs to reduce memory usage.
        for example:
        class Model(nn.Module):
            def __init__(self) -> None:
                super().__init__()
                self.linear = nn.Linear(32, 32, bias=True)

            def forward(self, x):
                return self.linear(self.linear(x))

        the above's packed weight nodes are duplicate if two linear calls have same input size.
        """
        if not (torch.backends.mkldnn.enabled and torch.backends.mkldnn.is_available()):
            return gm

        packed_weight_ops = [
            torch._C._nn.mkldnn_reorder_conv2d_weight,
            torch._C._nn.mkldnn_reorder_conv3d_weight,
            mkldnn._reorder_convolution_transpose_weight,
            mkldnn._reorder_linear_weight,
            mkldnn._reorder_mkldnn_rnn_layer_weight,
        ]
        if torch._C.has_mkl:
            packed_weight_ops.append(torch.ops.mkl._mkl_reorder_linear_weight)

        for node in gm.graph.nodes:
            if node.target in packed_weight_ops and len(node.args[0].users) > 1:
                for user_node in list(node.args[0].users.keys()):
                    if (
                        user_node.target == node.target
                        and user_node != node
                        and user_node.args == node.args
                    ):
                        user_node.replace_all_uses_with(node)
                        gm.graph.erase_node(user_node)

    @functools.lru_cache(None)
    def _mkldnn_fusion_init() -> None:
        # TODO: aarch64: enable op fusion for acl once it supports fused operators. Disabling it for now.
        # Otherwise even the matmul or innerproduct can not be accelerated with acl
        if (
            torch.backends.mkldnn.enabled
            and torch.backends.mkldnn.is_available()
            and not torch.ops.mkldnn._is_mkldnn_acl_supported()
        ):
            _register_unary_fusion()
            _register_inplace_fusion()
            _register_binary_unary_fusion()
            _register_binary_fusion()
            _register_quantization_lowerings()
            _register_woq_lowerings()

    @functools.lru_cache(None)
    def _mkldnn_weight_pack_init() -> None:
        if torch.backends.mkldnn.enabled and torch.backends.mkldnn.is_available():
            _register_weight_pack_pass()
            _recover_linear()
            _register_quantization_weight_pack_pass()<|MERGE_RESOLUTION|>--- conflicted
+++ resolved
@@ -603,16 +603,11 @@
 
     class UnaryAttr:
         def __init__(
-<<<<<<< HEAD
             self,
             op_name: str,
             scalars_attr: Any = None,
             algorithm_attr: Any = None,
-        ):
-=======
-            self, op_name: str, scalars_attr=None, algorithm_attr=None
         ) -> None:
->>>>>>> cb8e23f9
             self.op_name = op_name
             self.scalars_attr = scalars_attr if scalars_attr else []
             self.algorithm_attr = algorithm_attr if algorithm_attr else ""
