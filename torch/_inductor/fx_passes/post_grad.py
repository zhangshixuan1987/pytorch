# mypy: allow-untyped-decorators
# mypy: allow-untyped-defs
import copy
import functools
import itertools
import logging
import operator
from collections import Counter, defaultdict
from typing import Any, Callable, Dict, List, Optional, Set, TYPE_CHECKING, Union

import torch
import torch._inductor as inductor
import torch.utils._pytree as pytree
from torch import fx
from torch._decomp import register_decomposition
from torch._dynamo.utils import counters, optimus_scuba_log
from torch._inductor import comms
from torch._inductor.virtualized import ops
from torch._prims_common import is_boolean_dtype, is_expandable_to, is_integer_dtype
from torch._utils_internal import upload_graph
from torch.fx.experimental.symbolic_shapes import statically_known_true, sym_eq
from torch.fx.passes.graph_transform_observer import GraphTransformObserver

from .. import config, ir, pattern_matcher
from ..codegen.common import BackendFeature, has_backend_feature
from ..comms import remove_fsdp2_unsharded_param_graph_input_usage
from ..fx_utils import FakeTensorUpdater, get_fake_args_kwargs, get_node_storage
from ..lowering import lowerings as L
from ..pattern_matcher import (
    _return_true,
    Arg,
    CallFunction,
    CallFunctionVarArgs,
    filter_nodes,
    get_arg_value,
    get_mutation_region_id,
    Ignored,
    init_once_fakemode,
    KeywordArg,
    ListOf,
    Match,
    MULTIPLE,
    PatternMatcherPass,
    register_graph_pattern,
    stable_topological_sort,
)
from ..utils import decode_device, get_gpu_type, is_pointwise_use
from ..virtualized import V
from .b2b_gemm import B2B_GEMM_PASS
from .ddp_fusion import fuse_ddp_communication
from .group_batch_fusion import group_batch_fusion_passes, POST_GRAD_FUSIONS
from .micro_pipeline_tp import micro_pipeline_tp_pass
from .numeric_utils import enable_runtime_numeric_check
from .pre_grad import is_same_dict, save_inductor_dict
from .reinplace import reinplace_inplaceable_ops
from .split_cat import POST_GRAD_PATTERNS


if TYPE_CHECKING:
    from sympy import Expr


log = logging.getLogger(__name__)
aten = torch.ops.aten
prims = torch.ops.prims

# First pass_patterns[0] are applied, then [1], then [2]
pass_patterns = [
    PatternMatcherPass(),
    PatternMatcherPass(),
    PatternMatcherPass(),
]


<<<<<<< HEAD
def apply_pass(pass_fn: Callable[[], object], name: Optional[str] = None) -> None:
    # TODO - we should just make this part of GraphTransformObserver
    from torch._inductor.bisect_helper import BisectionManager

    debug_info: Optional[Callable[[], str]] = None
    if name is not None:
        debug_info = lambda: name  # noqa: E731

    if BisectionManager.disable_subsystem("inductor", "post_grad_passes", debug_info):
        return
    pass_fn()


def post_grad_passes(gm: torch.fx.GraphModule, is_inference: bool):
=======
def post_grad_passes(
    gm: torch.fx.GraphModule, is_inference: bool, example_inputs=None, fake_mode=None
):
>>>>>>> a72844a0
    """
    Passes that run on after grad.  This is called once on the forwards
    graph and once on the backwards graph.

    The IR here has been normalized and functionalized.
    """
    if not torch._dynamo.config.skip_fsdp_hooks:
        remove_fsdp2_unsharded_param_graph_input_usage(gm.graph)

    if config.dce:
        # has some issues with mutation in inference mode
        gm.graph.eliminate_dead_code()

    if is_inference and config.reorder_for_locality:
        apply_pass(lambda: reorder_for_locality(gm.graph), "reorder_for_locality")

    fake_tensor_updater = FakeTensorUpdater(gm.graph)

    if post_grad_custom_pre_pass := config.post_grad_custom_pre_pass:
        with GraphTransformObserver(
            gm, "post_grad_custom_pre_pass", config.trace.log_url_for_graph_xform
        ):
            apply_pass(
                lambda: post_grad_custom_pre_pass(gm.graph), "post_grad_custom_pre_pass"
            )

    if config.pattern_matcher:
        lazy_init()
        gm_before_fx_passes = None
        if hasattr(
            config, "fx_passes_numeric_check"
        ) and config.fx_passes_numeric_check.get("post_grad", False):
            gm_before_fx_passes = copy.deepcopy(gm)
        optimus_scuba_log["before_recompile_post_grad"] = upload_graph(gm.graph)
        apply_pass(
            lambda: group_batch_fusion_passes(gm.graph, pre_grad=False),
            "group_batch_fusion_passes",
        )
        apply_pass(lambda: remove_noop_ops(gm.graph), "remove_noop_ops")
        for i, patterns in enumerate(pass_patterns):
            apply_pass(lambda: patterns.apply(gm.graph), f"pass_pattern_{i}")  # type: ignore[arg-type]
        for pass_name in config.post_grad_fusion_options:
            # skip all patterns for group batch fusions
            if pass_name in POST_GRAD_FUSIONS:
                continue
            pattern_matcher_pass = POST_GRAD_PATTERNS[pass_name]
            inductor_before_change = save_inductor_dict(
                [pattern_matcher_pass.pass_name]
            )
            apply_pass(lambda: pattern_matcher_pass.apply(gm.graph), pass_name)  # type: ignore[arg-type]
            if not is_same_dict(counters["inductor"], inductor_before_change):
                optimus_scuba_log[
                    f"{pattern_matcher_pass.pass_name}_post_grad"
                ] = upload_graph(gm.graph)
        optimus_scuba_log["after_recompile_post_grad"] = upload_graph(gm.graph)
        fx_passes_numeric_check = config.fx_passes_numeric_check.get("post_grad", False)
        enable_runtime_numeric_check(
            example_inputs, fake_mode, gm_before_fx_passes, gm, fx_passes_numeric_check
        )
        if config.b2b_gemm_pass:
            B2B_GEMM_PASS.apply(gm.graph)  # type: ignore[arg-type]

    if config._micro_pipeline_tp:
        micro_pipeline_tp_pass(gm.graph)

    if config._fuse_ddp_communication:
        apply_pass(
            lambda: fuse_ddp_communication(
                gm.graph,
                config._fuse_ddp_communication_passes,
                config._fuse_ddp_bucket_size,
            ),
            "fuse_ddp_communication",
        )

    if post_grad_custom_post_pass := config.post_grad_custom_post_pass:
        with GraphTransformObserver(
            gm, "post_grad_custom_post_pass", config.trace.log_url_for_graph_xform
        ):
            apply_pass(
                lambda: post_grad_custom_post_pass(gm.graph),
                "post_grad_custom_post_pass",
            )

    apply_pass(lambda: stable_topological_sort(gm.graph), "stable_sort")

    apply_pass(lambda: move_constructors_to_gpu(gm.graph), "move_constructors_to_cuda")

    fake_tensor_updater.incremental_update()

    # Keep these last, since they introduces mutation. Look at
    # ./fx_passes/README.md for a discussion of mutation invariants.
    apply_pass(lambda: reinplace_inplaceable_ops(gm.graph), "reinplace_inplaceable_ops")
    apply_pass(
        lambda: decompose_auto_functionalized(gm.graph), "decompose_auto_functionalized"
    )

    apply_pass(
        lambda: comms.reinplace_fsdp_all_gather(gm.graph), "reinplace_fsdp_all_gather"
    )

    gm.recompile()
    gm.graph.lint()


@init_once_fakemode
def lazy_init():
    if torch._C._has_mkldnn:
        from . import decompose_mem_bound_mm  # noqa: F401
        from .mkldnn_fusion import _mkldnn_fusion_init

        _mkldnn_fusion_init()


def reorder_for_locality(graph: torch.fx.Graph):
    def visit(other_node):
        if (
            other_node.op == "call_function"
            and other_node.target != operator.getitem
            and all((n in seen_nodes) for n in other_node.users)
            and get_mutation_region_id(graph, node)
            == get_mutation_region_id(graph, other_node)
        ):
            # move node's producers right before it
            node.prepend(other_node)

    seen_nodes = set()

    # only reorder nodes before the first copy_ in the graph.
    # copy_ will appear at the end of functionalized graphs when there is mutation on inputs,
    # and this reordering doesnt work well with mutation
    first_copy = next(
        iter(graph.find_nodes(op="call_function", target=torch.ops.aten.copy_.default)),
        None,
    )
    past_mutating_epilogue = True if first_copy is None else False

    for node in reversed(graph.nodes):
        seen_nodes.add(node)
        if not past_mutating_epilogue:
            past_mutating_epilogue = node is first_copy
            continue

        torch.fx.map_arg((node.args, node.kwargs), visit)


def register_lowering_pattern(pattern, extra_check=_return_true, pass_number=1):
    """
    Register an aten to inductor IR replacement pattern
    """
    return pattern_matcher.register_lowering_pattern(
        pattern, extra_check, pass_dict=pass_patterns[pass_number]
    )


################################################################################
# Actual patterns below this point.
# Priority of patterns is:
#   - later output nodes first
#   - order patterns are defined in
################################################################################


def is_valid_mm_plus_mm(match: Match):
    if not torch._inductor.utils.use_max_autotune():
        return False

    *b1, m1, k1 = match.kwargs["mat1"].meta.get("tensor_meta").shape
    *b2, k2, n1 = match.kwargs["mat2"].meta.get("tensor_meta").shape
    if k1 != k2:
        return False

    *b1, m2, k3 = match.kwargs["mat3"].meta.get("tensor_meta").shape
    *b2, k4, n2 = match.kwargs["mat4"].meta.get("tensor_meta").shape
    if k3 != k4:
        return False

    if m1 != m2 or n1 != n2:
        return False

    return True


def scatter_upon_const_tensor_extra_check(m):
    if not config.optimize_scatter_upon_const_tensor:
        return False
    full_shape = m.kwargs["shape"]
    selector = m.kwargs["selector"]
    dim = m.kwargs["dim"]
    if dim < 0:
        dim += len(full_shape)

    selector_ft = selector.meta["val"]
    assert selector_ft.dim() == len(full_shape)

    for idx, select_sz, full_sz in zip(
        itertools.count(), selector_ft.shape, full_shape
    ):
        if idx == dim:
            continue

        # TODO: the pattern can be updated to support the case that index tensor
        # is shorter. But that will need a more complex condition expression
        # especially for multi-dimensional tensors.
        # Skip it for now.
        if isinstance(full_sz, fx.Node):
            full_sz = full_sz.meta["val"]
        if select_sz < full_sz:
            return False

    # Actually we can support small size larger than 1. It would be a bit
    # tedius. E.g., we load all the index values (not many) and compare
    # them with the position in tensor to decide what value to return.
    return selector_ft.size(dim) == 1


@register_lowering_pattern(
    CallFunction(
        aten.scatter.value,
        CallFunction(
            aten.full,
            KeywordArg("shape"),
            KeywordArg("background_val"),
            dtype=KeywordArg("dtype"),
        ),
        KeywordArg("dim"),
        KeywordArg("selector"),
        KeywordArg("val"),  # scalar value
    ),
    extra_check=scatter_upon_const_tensor_extra_check,
)
def scatter_upon_const_tensor(
    match: Match, shape, background_val, dtype, dim, selector, val
):
    """
    Match the pattern of full+scatter into a pointwise.

    TODO: Right now the scatter value must be a scalar. But we could support it
    when it is a tensor as well.
    """
    from torch._inductor import metrics

    metrics.num_matches_for_scatter_upon_const_tensor += 1

    selector_loader = selector.make_loader()

    def inner_fn(idx):
        selector_idx = list(idx)
        selector_idx[dim] = 0

        selector = selector_loader(selector_idx)
        return ops.where(
            selector == ops.index_expr(idx[dim], torch.int64),
            ops.constant(val, dtype),
            ops.constant(background_val, dtype),
        )

    return ir.Pointwise.create(
        device=selector.get_device(),
        dtype=dtype,
        inner_fn=inner_fn,
        ranges=shape,
    )


@register_lowering_pattern(
    CallFunction(
        aten.add,
        CallFunction(aten.mm, KeywordArg("mat1"), KeywordArg("mat2")),
        CallFunction(aten.mm, KeywordArg("mat3"), KeywordArg("mat4")),
    ),
    extra_check=is_valid_mm_plus_mm,
)
def mm_plus_mm(match: Match, mat1, mat2, mat3, mat4):
    return inductor.kernel.mm_plus_mm.tuned_mm_plus_mm(mat1, mat2, mat3, mat4)


def cuda_and_enabled_mixed_mm(match):
    return (
        (config.use_mixed_mm or config.mixed_mm_choice != "default")
        and getattr(match.kwargs["mat1"].meta.get("val"), "is_cuda", False)
        and (
            match.kwargs["mat2_dtype"].itemsize
            > match.kwargs["mat2"].meta.get("val").dtype.itemsize
        )
        and has_backend_feature("cuda", BackendFeature.TRITON_TEMPLATES)
    )


def cuda_and_enabled_mixed_mm_and_not_int8(match):
    return (
        cuda_and_enabled_mixed_mm(match)
        and getattr(match.kwargs["mat1"].meta.get("val"), "is_cuda", False)
        and getattr(match.kwargs["mat2"].meta.get("val"), "dtype", torch.int8)
        != torch.int8
    )  # bitshift numerics in triton and pytorch don't match for torch.int8


"""
    this is intended to be used to unpack a [K,N] int4 tensor from a [K/2, N] uint4x2 tensor
    (where the int4 and uint4x2 are represented with int8 and uint8 respectively)
    where every other row of the int4 is packed with the row above it as:
    uint4x2[k,n] = (8+int4[2*k,n])+(8+int4[2*k+1,n])<<4

    unpack formulas:
    int4[2*k,n]=(uint4x2[k,n] & 0xF) - 8
    int4[2*k+1,n]=(uint4x2[k,n] >> 4) - 8

    thus matching on unpack formula:
    torch.mm(mat1, torch.cat((mat2 & 0xF, mat2>>4),1).reshape(mat2_mm_shape).to(mat2_dtype).sub(8))

    note: although the unpack formula in pytorch and the triton kernel is designed for a uint8 mat2, the behavior
    of the kernel matches the pytorch formula for all dtypes except torch.int8
    where the bitwise numerics in triton do not match those in pytorch.
"""


@register_lowering_pattern(
    CallFunction(
        aten.mm.default,
        KeywordArg("mat1"),
        CallFunction(
            aten.sub.Tensor,
            CallFunction(
                prims.convert_element_type.default,
                CallFunction(
                    aten.reshape.default,
                    CallFunction(
                        aten.cat.default,
                        ListOf(
                            CallFunction(
                                aten.bitwise_and.Scalar,
                                KeywordArg("mat2"),
                                0xF,
                            ),
                            # CallFunction(
                            #    aten.__rshift__.Scalar,
                            #    KeywordArg("mat2"),
                            #    4,
                            # ),
                            True,
                        ),
                        1,
                    ),
                    KeywordArg("mat2_mm_shape"),
                ),
                KeywordArg("mat2_dtype"),
            ),
            8,
        ),
    ),
    extra_check=cuda_and_enabled_mixed_mm_and_not_int8,
)
def uint4x2_mixed_mm(match: Match, mat1, mat2, mat2_mm_shape, mat2_dtype):
    return inductor.kernel.unpack_mixed_mm.tuned_uint4x2_mixed_mm(
        mat1, mat2, mat2_mm_shape, mat2_dtype
    )


"""
    torch.mm(mat1, mat2.to(mat2_dtype))
"""


@register_lowering_pattern(
    CallFunction(
        aten.mm,
        KeywordArg("mat1"),
        CallFunction(
            prims.convert_element_type.default,
            KeywordArg("mat2"),
            KeywordArg("mat2_dtype"),
        ),
    ),
    extra_check=cuda_and_enabled_mixed_mm,
)
def mixed_mm(match: Match, mat1, mat2, mat2_dtype):
    return inductor.kernel.mm.tuned_mixed_mm(mat1, mat2, mat2_dtype)


@register_graph_pattern(
    CallFunction(
        aten.cumsum.default,
        CallFunction(
            torch.ops.aten.full.default,
            KeywordArg("shape"),
            KeywordArg("fill_value"),
            dtype=KeywordArg("dtype"),
            layout=Ignored(),
            device=KeywordArg("device"),
            pin_memory=False,
            _users=MULTIPLE,
        ),
        KeywordArg("dim"),
        _users=MULTIPLE,
    ),
    pass_dict=pass_patterns[1],
)
def pointless_cumsum_replacement(match: Match, shape, fill_value, device, dtype, dim):
    """Based on a pattern in OPTForCausalLM"""

    if is_integer_dtype(dtype) or is_boolean_dtype(dtype):
        # cumsum promotes all integral types to int64
        dtype = torch.int64

    def repl(*shape):
        dim_size = shape[dim]
        idx = torch.arange(1, dim_size + 1, device=device, dtype=dtype)

        inter_shape = [1] * len(shape)
        inter_shape[dim] = dim_size
        return (idx * fill_value).view(inter_shape).expand(shape)

    # only replace the output node, not all nodes
    match.nodes = [match.output_node()]
    match.replace_by_example(repl, list(shape))


def shape_of_mm(a, b):
    m, _ = a.get_size()
    _, n = b.get_size()
    return [m, n]


@register_lowering_pattern(
    CallFunction(aten.cat, ListOf(CallFunction(aten.mm, Arg(), Arg())), Arg()),
)
def cat_mm(match, inputs, dim):
    return cat_tuned_op(match, inputs, dim, op=L[aten.mm], shape_of=shape_of_mm)


@register_lowering_pattern(
    CallFunction(
        aten.cat, ListOf(CallFunction(aten.addmm, Arg(), Arg(), Arg())), Arg()
    ),
)
def cat_addmm(match, inputs, dim):
    def shape_of(bias, a, b):
        m, _ = a.get_size()
        _, n = b.get_size()
        return [m, n]

    return cat_tuned_op(match, inputs, dim, op=L[aten.addmm], shape_of=shape_of)


def cat_tuned_op(match, inputs, dim, *, op, shape_of):
    """
    Memory planning to remove cat. We can't use the stock memory
    planner since autotuning matmuls needs to know the output layout.
    """
    if len(inputs) == 1:
        return op(*inputs[0])

    # TODO(jansel): rewrite this as a bmm?
    if dim < 0:
        dim += len(shape_of(*inputs[0]))
    assert dim in (0, 1)
    notdim = 1 - dim

    new_size: Optional[Union[List[Expr], List[int]]] = None
    offsets_start = []
    offsets_end = []

    # compute output sizes
    for i in range(len(inputs)):
        shape = shape_of(*inputs[i])
        if new_size is None:
            new_size = shape
        else:
            new_size[notdim] = V.graph.sizevars.guard_equals(  # type: ignore[call-overload]
                shape[notdim], new_size[notdim]
            )
            new_size[dim] += shape[dim]
        offsets_start.append(new_size[dim] - shape[dim])
        offsets_end.append(new_size[dim])

    assert new_size is not None
    dtype = functools.reduce(
        torch.promote_types,
        [x.get_dtype() for x in itertools.chain.from_iterable(inputs)],
    )
    device = inputs[0][0].get_device()
    kernel = ir.ConcatKernel(
        name=None,
        layout=ir.FixedLayout(device, dtype, new_size),
        inputs=[],
    )
    kernel_tensor = ir.TensorBox.create(kernel)

    for i in range(len(inputs)):
        dst = ir.SliceView.create(kernel_tensor, dim, offsets_start[i], offsets_end[i])
        src = op(*inputs[i], layout=dst.get_layout()).data.data
        assert isinstance(src, (ir.ExternKernelOut, ir.TemplateBuffer))
        src.layout = ir.NonOwningLayout(dst)
        kernel.inputs.append(src)

    kernel.name = V.graph.register_buffer(kernel)
    kernel.inputs = ir.ConcatKernel.unwrap_storage(kernel.inputs)
    V.graph.register_operation(kernel)
    return kernel_tensor


_cat_1 = CallFunction(aten.cat, Arg(), 1, _users=2)


@register_lowering_pattern(
    CallFunction(
        aten.cat,
        [
            _cat_1,
            CallFunction(
                aten.slice,
                _cat_1,
                1,
                0,
                KeywordArg("size"),
            ),
        ],
        1,
    )
)
def cat_slice_cat(match, cat_input, size, dim=1):
    """
    This is an example of a more complex pattern where cat_1 is used
    multiple times inside the pattern.  We fold 2 calls to cat into one.

    Matches:
        cat_1: f32[1024, 4077] = torch.ops.aten.cat.default([add_26, primals_217], 1)
        slice_1: f32[1024, 4077] = torch.ops.aten.slice.Tensor(cat_1, 0, 0, 9223372036854775807)
        slice_2: f32[1024, 19] = torch.ops.aten.slice.Tensor(slice_1, 1, 0, 19)
        cat_2: f32[1024, 4096] = torch.ops.aten.cat.default([cat_1, slice_2], 1)


    Rewrite to:
        slice_2 = torch.ops.aten.slice.Tensor(add_26, 1, 0, 19)
        cat_2 = torch.ops.aten.cat.default([add_26, primals_217, slice2], 1)
    """
    first, *rest = cat_input
    # Optimization is optional, because we can just not fold the cat
    # size should be within first.get_size()[dim] such that the optimization is valid.
    # For negative `end`, we currently fallback to not optimizing.
    if size >= 0 and V.graph.sizevars.statically_known_leq(size, first.get_size()[dim]):
        # fold 2 cats into 1 cat
        return L[aten.cat](
            [
                first,
                *rest,
                L[aten.slice](first, dim, 0, size),
            ],
            dim,
        )
    else:
        # don't expect to hit this case, just fall back
        tmp = L[aten.cat](cat_input, dim)
        return L[aten.cat](
            [
                tmp,
                L[aten.slice](tmp, dim, 0, size),
            ],
            dim,
        )


def is_valid_splitwithsizes_cat(match):
    split_nodes = filter_nodes(match.nodes, aten.split_with_sizes)
    cat_nodes = filter_nodes(match.nodes, aten.cat)
    get_item_nodes = filter_nodes(match.nodes, operator.getitem)
    if len(split_nodes) != 1 or len(cat_nodes) != 1:
        return False
    split_node, cat_node = split_nodes[0], cat_nodes[0]
    # The dim of split and cat should match for passthrough
    if get_arg_value(split_node, 2, "dim") != get_arg_value(cat_node, 1, "dim"):
        return False
    get_item_args = {
        get_arg_value(get_item_node, 1) for get_item_node in get_item_nodes
    }
    assert None not in get_item_args
    split_sizes = get_arg_value(split_node, 1, "split_sizes")
    # All parts of split should be included in the cat
    if get_item_args != set(range(len(split_sizes))):
        return False
    # The order of get_item_args should same with cat_node used.
    # For example, if the split_node like split_with_sizes(input, [2, 2, 3], 1),
    # the cat node should be like cat([get_item(0), get_item(1), get_item(2)], 1).
    cat_items_args_order = [
        get_arg_value(item_node, 1) for item_node in get_arg_value(cat_node, 0)
    ]
    if cat_items_args_order != list(range(len(split_sizes))):
        return False

    return True


def same_meta(node1: torch.fx.Node, node2: torch.fx.Node):
    """True if two nodes have the same metadata"""
    val1 = node1.meta.get("val")
    val2 = node2.meta.get("val")
    return (
        val1 is not None
        and val2 is not None
        and statically_known_true(sym_eq(val1.size(), val2.size()))
        and val1.layout == val2.layout
        and val1.dtype == val2.dtype
        and val1.device == val2.device
        and (
            val1.layout != torch.strided
            or statically_known_true(sym_eq(val1.stride(), val2.stride()))
        )
    )


noop_registry: Dict[Any, Any] = {}


def register_noop_decomp(targets, nop_arg=0):
    def register_fun(cond):
        register_decomposition(targets, registry=noop_registry, unsafe=True)(
            (cond, nop_arg)  # type: ignore[arg-type]
        )
        return cond

    return register_fun


@register_noop_decomp(aten.slice)
def slice_noop(self, dim=0, start=None, end=None, step=1):
    if start is None or end is None:
        return False
    if (
        statically_known_true(sym_eq(start, 0))
        and statically_known_true(end >= 2**63 - 1)
        and statically_known_true(sym_eq(step, 1))
    ):
        return True
    return False


@register_noop_decomp(aten.slice_scatter, 1)
def slice_scatter_noop(self, src, dim=0, start=None, end=None, step=1):
    if start is None:
        start = 0
    if end is None:
        end = 2**63 - 1
    if start == 0 and end >= 2**63 - 1 and step == 1:
        return True
    return False


@register_noop_decomp(aten.repeat)
def repeat_noop(self, repeats):
    return all(r == 1 for r in repeats)


@register_noop_decomp(aten.constant_pad_nd)
def constant_pad_nd(x, padding, fill_value=0):
    return all(p == 0 for p in padding)


@register_noop_decomp(torch.ops.prims.convert_element_type)
def convert_element_type_noop(x, dtype: torch.dtype):
    return x.dtype == dtype


@register_noop_decomp(torch.ops.prims.device_put)
def device_put_noop(x, device, non_blocking=True):
    return x.device == decode_device(device)


@register_noop_decomp([aten.ceil, aten.floor, aten.round, aten.trunc])
def int_noop(x):
    return is_integer_dtype(x.dtype)


@register_noop_decomp([aten.pow])
def pow_noop(a, b):
    return isinstance(b, int) and b == 1


@register_noop_decomp([aten.cat], lambda args: args[0][0])
def cat_noop(inputs, dim=0):
    return len(inputs) == 1


@register_noop_decomp(aten.view)
def view_noop(arg, size):
    return arg.shape == size


# Note, we also always have a check for identical metadata, which is why these
# are safe
@register_noop_decomp([aten.copy], nop_arg=1)
@register_noop_decomp([aten.alias, aten.clone])
def true_noop(*args, **kwargs):
    return True


def remove_noop_ops(graph: torch.fx.Graph):
    """
    Removes both operations that are essentially aten.clone and operations that are essentially aten.alias from the graph.
    """
    inputs = set()
    input_storages = set()
    output_storages = set()

    for node in graph.find_nodes(op="placeholder"):
        inputs.add(node)
        input_storages.add(get_node_storage(node))

    output_node = next(iter(reversed(graph.nodes)))
    assert output_node.op == "output"
    outputs = output_node.args[0]
    if not isinstance(outputs, (list, tuple)):
        # nested subgraphs can have singleton outputs
        outputs = (outputs,)
    for out in outputs:
        if isinstance(out, torch.fx.Node):
            output_storages.add(get_node_storage(out))

    for node in graph.nodes:
        if node.target in noop_registry:
            cond, src_index = noop_registry[node.target]
            if isinstance(src_index, int):
                src = node.args[src_index]
            else:
                src = src_index(node.args)
            if not isinstance(src, torch.fx.Node):
                continue
            # Don't introduce new aliasing between inputs and outputs.
            # See fx_passes/README.md for a discussion of why this is
            # necessary.
            node_storage = get_node_storage(node)
            src_storage = get_node_storage(src)
            node_is_view = node_storage == src_storage
            if (
                not node_is_view
                and node_storage in output_storages
                and (src_storage in input_storages or src_storage in output_storages)
            ):
                continue

            # Even if input and outputs are expected to alias,
            # don't make "node is src" True
            if (
                node_is_view
                and node in output_node.args
                and (src in inputs or src in output_node.args)
            ):
                continue

            is_valid, args, kwargs = get_fake_args_kwargs(node)
            if not is_valid:
                continue
            if same_meta(node, src) and cond(*args, **kwargs):
                node.replace_all_uses_with(src)
                graph.erase_node(node)


def decompose_auto_functionalized(graph):
    """Decomposes auto_functionalized and triton_kernel_wrapper_functional
    nodes into clones and the underlying mutation node.

    We assume that the reinplacing pass runs before this; the reinplacing pass
    tells us (via rewriting the arguments or .meta to those nodes) which
    Tensors we should clone and which Tensors are safe to reinplace.
    """
    graph_pass = PatternMatcherPass()

    @register_graph_pattern(
        CallFunctionVarArgs(torch.ops.higher_order.auto_functionalized),
        pass_dict=graph_pass,
    )
    def _(match: Match, *args, **kwargs):
        from torch._higher_order_ops.auto_functionalize import auto_functionalized_dense

        only_clone_these_tensors = tuple(
            match.nodes[0].meta.get("only_clone_these_tensors", [])
        )

        flat_args, spec = pytree.tree_flatten((args, kwargs))

        # NB: we combine (args, kwargs) into flat args for replacing.
        # This is replace_by_example uses make_fx which does not support
        # tracing a function with kwargs.
        def decomp(*flat_args):
            args, kwargs = pytree.tree_unflatten(flat_args, spec)
            assert len(args) == 1
            mode = args[0]
            return auto_functionalized_dense(mode, only_clone_these_tensors, **kwargs)

        match.replace_by_example(decomp, flat_args, run_functional_passes=False)

    @register_graph_pattern(
        CallFunctionVarArgs(torch.ops.higher_order.triton_kernel_wrapper_functional),
        pass_dict=graph_pass,
    )
    def _(match: Match, *args, **kwargs):
        from torch._higher_order_ops.triton_kernel_wrap import (
            triton_kernel_wrapper_functional_dense,
        )

        flat_args, spec = pytree.tree_flatten((args, kwargs))

        # NB: we combine (args, kwargs) into flat args for replacing.
        # This is replace_by_example uses make_fx which does not support
        # tracing a function with kwargs.
        def decomp(*flat_args):
            args, kwargs = pytree.tree_unflatten(flat_args, spec)
            return (triton_kernel_wrapper_functional_dense(*args, **kwargs),)

        match.replace_by_example(decomp, flat_args, run_functional_passes=False)

    @register_graph_pattern(
        CallFunctionVarArgs(torch.ops.higher_order.auto_functionalized_v2),
        pass_dict=graph_pass,
    )
    def _(match: Match, *args, **kwargs):
        from torch._higher_order_ops.auto_functionalize import (
            auto_functionalized_v2_dense,
        )

        only_clone_these_bases = tuple(
            match.nodes[0].meta.get("only_clone_these_tensors", [])
        )

        flat_args, spec = pytree.tree_flatten((args, kwargs))

        # NB: we combine (args, kwargs) into flat args for replacing.
        # This is replace_by_example uses make_fx which does not support
        # tracing a function with kwargs.
        def decomp(*flat_args):
            args, kwargs = pytree.tree_unflatten(flat_args, spec)
            assert len(args) == 1
            mutable_op = args[0]
            return auto_functionalized_v2_dense(
                mutable_op, only_clone_these_bases, **kwargs
            )

        match.replace_by_example(decomp, flat_args, run_functional_passes=False)

    graph_pass.apply(graph)

    for node in graph.find_nodes(
        op="call_function", target=torch.ops.higher_order.auto_functionalized
    ):
        raise AssertionError("auto_functionalized was not removed")

    for node in graph.find_nodes(
        op="call_function", target=torch.ops.higher_order.auto_functionalized_v2
    ):
        raise AssertionError("auto_functionalized_v2 was not removed")

    for node in graph.find_nodes(
        op="call_function",
        target=torch.ops.higher_order.triton_kernel_wrapper_functional,
    ):
        raise AssertionError("triton_kernel_wrapper_functional was not removed")


@register_lowering_pattern(
    CallFunction(
        aten.cat,
        ListOf(
            CallFunction(
                operator.getitem,
                CallFunction(
                    aten.split_with_sizes,
                    KeywordArg("input_"),
                    Ignored(),
                    Ignored(),
                    _users=MULTIPLE,
                ),
                Ignored(),
            ),
        ),
        Ignored(),
    ),
    pass_number=2,
    extra_check=is_valid_splitwithsizes_cat,
)
def splitwithsizes_cat_replace(match, input_):
    return input_


def is_valid_cat_splitwithsizes(match):
    cat_nodes = filter_nodes(match.nodes, aten.cat)
    split_nodes = filter_nodes(match.nodes, aten.split_with_sizes)
    if len(split_nodes) != 1 or len(cat_nodes) != 1:
        return False
    split_node, cat_node = split_nodes[0], cat_nodes[0]

    # the cat node has other users: can't eliminate
    if len(cat_node.users) > 1:
        return False

    # the dim of the cat and split should match
    dim = get_arg_value(split_node, 2, "dim")
    if dim != get_arg_value(cat_node, 1, "dim"):
        return False

    cat_inputs = list(get_arg_value(cat_node, 0))
    split_sizes = get_arg_value(split_node, 1, "split_sizes")
    # the number of input tensors in cat and the
    # length of the split sizes should match
    if len(cat_inputs) != len(split_sizes):
        return False

    for cat_input, split_size in zip(cat_inputs, split_sizes):
        # each cat input tensor's size along dim
        # should match the corresponding split size
        if "val" not in cat_input.meta:
            return False
        cat_input_size = cat_input.meta["val"].size(dim)
        if cat_input_size != split_size:
            return False

    return True


@register_lowering_pattern(
    CallFunction(
        aten.split_with_sizes,
        CallFunction(
            aten.cat,
            KeywordArg("input_"),
            Ignored(),
            _users=MULTIPLE,
        ),
        Ignored(),
        Ignored(),
    ),
    pass_number=2,
    extra_check=is_valid_cat_splitwithsizes,
)
def cat_splitwithsizes_replace(match, input_):
    return input_


def view_to_reshape(gm):
    """
    Replace view ops in the GraphModule to reshape ops.
    """
    for nd in gm.graph.find_nodes(
        op="call_function", target=torch.ops.aten.view.default
    ):
        nd.target = torch.ops.aten.reshape.default


def should_prefer_unfused_addmm(match):
    inp = match.kwargs["inp"]
    if not inp.meta["val"].is_cuda:
        return False

    output = match.output_node()
    return all(is_pointwise_use(use) for use in output.users)


@register_graph_pattern(
    CallFunction(aten.addmm, KeywordArg("inp"), Arg(), Arg()),
    pass_dict=pass_patterns[2],
    extra_check=should_prefer_unfused_addmm,
)
def unfuse_bias_add_to_pointwise(match: Match, mat1, mat2, *, inp):
    def repl(inp, x1, x2):
        return x1 @ x2 + inp

    match.replace_by_example(repl, [inp, mat1, mat2])


def is_valid_addmm_fusion(match):
    mat1, mat2 = match.args
    inp = match.kwargs["inp"]

    if not (
        isinstance(inp, torch.fx.Node) and isinstance(inp.meta["val"], torch.Tensor)
    ):
        return False  # Input is a number

    in_shape = inp.meta["val"].shape
    mm_shape = mat1.meta["val"].shape[0], mat2.meta["val"].shape[1]
    matched = is_expandable_to(in_shape, mm_shape)
    if not matched:
        return False  # Shape mismatch

    return not should_prefer_unfused_addmm(match)


@register_graph_pattern(
    CallFunction(
        aten.add,
        CallFunction(aten.mm, Arg(), Arg()),
        KeywordArg("inp"),
    ),
    pass_dict=pass_patterns[2],
    extra_check=is_valid_addmm_fusion,
)
@register_graph_pattern(
    CallFunction(
        aten.add,
        KeywordArg("inp"),
        CallFunction(aten.mm, Arg(), Arg()),
    ),
    pass_dict=pass_patterns[2],
    extra_check=is_valid_addmm_fusion,
)
def addmm(match, mat1, mat2, *, inp):
    def repl(inp, mat1, mat2):
        return aten.addmm(inp, mat1, mat2)

    match.replace_by_example(repl, [inp, mat1, mat2])


def check_shape_cuda_and_fused_int_mm_mul_enabled(match):
    return (
        config.force_fuse_int_mm_with_mul
        and len(getattr(match.args[2].meta.get("val"), "shape", [])) == 2
        and getattr(match.args[2].meta.get("val"), "is_cuda", False)
    )


@register_lowering_pattern(
    CallFunction(
        prims.convert_element_type.default,
        CallFunction(
            aten.mul,
            CallFunction(
                aten._int_mm,
                Arg(),
                Arg(),
            ),
            Arg(),
        ),
        Arg(),
    ),
    check_shape_cuda_and_fused_int_mm_mul_enabled,
)
@register_lowering_pattern(
    CallFunction(
        aten.mul,
        CallFunction(
            aten._int_mm,
            Arg(),
            Arg(),
        ),
        Arg(),
    ),
    check_shape_cuda_and_fused_int_mm_mul_enabled,
)
def fused_int_mm_mul(match: Match, mat1, mat2, mat3, out_dtype=None):
    return inductor.kernel.mm.tuned_fused_int_mm_mul(mat1, mat2, mat3, out_dtype)


def is_index_put_and_requires_h2d_sync_for_gpu_value(node):
    from torch.fx.operator_schemas import normalize_function

    if node.target not in [
        torch.ops.aten.index_put.default,
        torch.ops.aten.index_put_.default,
    ]:
        return False
    # Inductor falls back to aten.index_put_.
    # index_put_ will will call nonzero() and perform a H2D sync if
    # any of its indices are bool/byte tensors
    # However, it will short-circuit this H2D sync and run mask_fill_
    # if the value we are putting is a cpu scalar.
    # Therefore, when inductor sees an index_put_ with byte tensor indices,
    # it should *not* convert the cpu scalar value into a gpu tensor.
    args_, kwargs_ = normalize_function(node.target, node.args, node.kwargs)  # type: ignore[misc]
    any_byte_bool_indices = False
    indices = args_[1]
    for i in indices:
        if i is not None and i.meta["val"].dtype in [torch.bool, torch.int8]:
            any_byte_bool_indices = True

    val = args_[2].meta["val"]
    val_is_cpu_scalar = val.device.type == "cpu" and val.numel() == 1
    # If both these conditions hold, then converting the val
    # to a gpu tensor will incur a H2D sync when inductor calls aten.index_put_
    return any_byte_bool_indices and val_is_cpu_scalar


class ConstructorMoverPass:
    def __init__(self, target: str, allow_outputs: bool = False) -> None:
        """
        Move constructors from cpu to the target_device.

        Sweeps through the module, looking for constructor nodes that can be moved
        to the target_device.

        A constructor node can be moved to the target_device iff all of its users
        can also be moved (tested by cannot_be_moved). Otherwise, all dependent
        constructor nodes won't be moved.

        - target: target device type
        - allow_outputs: allow outputs to be moved
        """

        self.target = target
        self.allow_outputs = allow_outputs

        assert isinstance(target, str), (
            "target should be a string representing the device type. "
            f"Got: {type(target).__name__}"
        )

    def allow_cpu_device(self, node: fx.Node) -> bool:
        """
        Returns whether a node that returns a tensor on the target device may have
        cpu tensors as input.
        """
        return node.target in (
            torch.ops.aten.index.Tensor,
            torch.ops.aten.index_put.default,
            torch.ops.aten.index_put_.default,
            torch.ops.aten.copy.default,
            torch.ops.aten.copy_.default,
            torch.ops.aten.slice_scatter.default,
        )

    def cannot_be_moved(self, node: fx.Node) -> bool:
        """
        Returns whether a node can be moved to the target device.

        If this function returns False, it means that this node and all of its users
        won't be moved into the target device.
        """
        if node.target == "output":
            return not self.allow_outputs

        if not (
            isinstance(node.target, torch._ops.OpOverload)
            and node.target.namespace in ("prims", "aten")
        ):
            return True
        if is_index_put_and_requires_h2d_sync_for_gpu_value(node):
            return True

        return False

    def get_node_device(self, node: fx.Node) -> Optional[torch.device]:
        """
        Get the device of a node.
        """
        ten = node.meta.get("val")
        return None if not isinstance(ten, torch.Tensor) else ten.device

    def get_cpu_indeg_count(self, graph: fx.Graph) -> Dict[fx.Node, int]:
        """
        Get the number of cpu inputs to a node
        """
        cpu_indeg: Dict[fx.Node, int] = Counter()

        for node in graph.nodes:
            cpu_count = 0

            def add_cpu_inp(node):
                nonlocal cpu_count
                device = self.get_node_device(node)
                cpu_count += device is not None and device.type == "cpu"

            pytree.tree_map_only(fx.Node, add_cpu_inp, (node.args, node.kwargs))

            if cpu_count:
                cpu_indeg[node] = cpu_count

        return cpu_indeg

    def __call__(self, graph: fx.Graph) -> None:
        target_devices = set()
        constructors = []

        for node in graph.nodes:
            device = self.get_node_device(node)
            if device and device.type == self.target:
                target_devices.add(device)

            if not (
                isinstance(node.target, torch._ops.OpOverload)
                and node.target.namespace in ("prims", "aten")
            ):
                continue

            if not torch._subclasses.fake_tensor._is_tensor_constructor(node.target):
                continue

            if not node.kwargs.get("device") == torch.device("cpu"):
                continue

            constructors.append(node)

        # not handling multiple target devices initially
        if not constructors or len(target_devices) != 1:
            return

        movable_constructors = self.find_movable_constructors(graph, constructors)

        for node in movable_constructors:
            kwargs = node.kwargs.copy()
            kwargs["device"] = next(iter(target_devices))
            node.kwargs = kwargs

    def find_movable_constructors(
        self, graph: fx.Graph, constructors: List[fx.Node]
    ) -> Set[fx.Node]:
        """
        Starting from the cpu constructors, iterate through the graph and test that all of their
        downstream uses can safely be moved to cpu.
        """
        cpu_indeg: Dict[fx.Node, int] = self.get_cpu_indeg_count(graph)

        # which constructors cannot be moved to gpu
        cannot_move_to_gpu: Set[fx.Node] = set()

        # For any node in the graph, which constructors does it have a dependency on
        constructor_dependencies: Dict[fx.Node, Set[fx.Node]] = defaultdict(set)

        # if a cpu node has a dependency on two different cpu constructors,
        # then if either constructor cannot be moved to gpu, the other cannot as well.
        # In this case any node with a dependency on one will have a dependency on the other
        equal_constructor_sets: Dict[fx.Node, Set[fx.Node]] = {
            c: {c} for c in constructors
        }

        def make_dependencies_equivalent(
            set1: Set[fx.Node], set2: Set[fx.Node]
        ) -> Set[fx.Node]:
            # could use union find but not worth complexity here
            set1.update(set2)
            for obj in set1:
                equal_constructor_sets[obj] = set1
            return set1

        queue: List[fx.Node] = list(constructors)

        for c in queue:
            constructor_dependencies[c].add(c)

        while queue:
            node = queue.pop()
            dependencies = constructor_dependencies[node]

            for user in node.users:
                if self.cannot_be_moved(user):
                    cannot_move_to_gpu.update(dependencies)
                    break

                # this node was used on a op which takes in multiple devices and output a gpu
                # tensor. we can convert its cpu input to gpu without making further changes
                node_device = self.get_node_device(user)
                if (
                    self.allow_cpu_device(user)
                    and node_device
                    and node_device.type == self.target
                ):
                    del cpu_indeg[user]
                else:
                    # otherwise, we should continue look at its downstream uses
                    cpu_indeg[user] -= 1
                    if cpu_indeg[user] == 0:
                        del cpu_indeg[user]
                        queue.append(user)

                unioned_set = make_dependencies_equivalent(
                    dependencies, constructor_dependencies[user]
                )
                constructor_dependencies[user] = unioned_set

        for node in cpu_indeg:
            if constructor_dependencies[node]:
                cannot_move_to_gpu.update(constructor_dependencies[node])

        all_cannot_move_to_gpu = cannot_move_to_gpu.copy()
        for constructor in cannot_move_to_gpu:
            all_cannot_move_to_gpu.update(equal_constructor_sets[constructor])

        return set(constructors) - all_cannot_move_to_gpu


def move_constructors_to_gpu(graph: fx.Graph) -> None:
    """
    Moves intermediary tensors which are constructed on the cpu to gpu when safe
    """
    ConstructorMoverPass(get_gpu_type())(graph)<|MERGE_RESOLUTION|>--- conflicted
+++ resolved
@@ -72,7 +72,6 @@
 ]
 
 
-<<<<<<< HEAD
 def apply_pass(pass_fn: Callable[[], object], name: Optional[str] = None) -> None:
     # TODO - we should just make this part of GraphTransformObserver
     from torch._inductor.bisect_helper import BisectionManager
@@ -86,12 +85,9 @@
     pass_fn()
 
 
-def post_grad_passes(gm: torch.fx.GraphModule, is_inference: bool):
-=======
 def post_grad_passes(
     gm: torch.fx.GraphModule, is_inference: bool, example_inputs=None, fake_mode=None
 ):
->>>>>>> a72844a0
     """
     Passes that run on after grad.  This is called once on the forwards
     graph and once on the backwards graph.
@@ -194,6 +190,7 @@
     )
 
     gm.recompile()
+    optimus_scuba_log["after_recompile_post_grad"] = upload_graph(gm.graph)
     gm.graph.lint()
 
 
