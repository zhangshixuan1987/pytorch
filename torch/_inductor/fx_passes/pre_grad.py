--- conflicted
+++ resolved
@@ -16,16 +16,11 @@
 from .. import config
 
 from ..fx_utils import matches_module_function_pattern
-<<<<<<< HEAD
-from ..pattern_matcher import init_once_fakemode, PatternMatcherPass
-=======
-from ..mkldnn import mkldnn_fuse_fx
 from ..pattern_matcher import (
     init_once_fakemode,
     PatternMatcherPass,
     stable_topological_sort,
 )
->>>>>>> b56078b3
 from ..utils import is_cpu_device
 
 log = logging.getLogger(__name__)
