--- conflicted
+++ resolved
@@ -1564,12 +1564,7 @@
     @onlyCUDA
     @skipIfRocm  # Nested Tensor
     @unittest.skipIf(not PLATFORM_SUPPORTS_MEM_EFF_ATTENTION, "Does not support SDPA or pre-SM80 hardware")
-<<<<<<< HEAD
-    @parametrize("fused_kernel", [SDPBackend.CUDNN_ATTENTION, SDPBackend.EFFICIENT_ATTENTION] if
-                 PLATFORM_SUPPORTS_CUDNN_ATTENTION else [SDPBackend.EFFICIENT_ATTENTION])
-=======
     @parametrize("fused_kernel", [SDPBackend.EFFICIENT_ATTENTION])
->>>>>>> 95e724e2
     def test_invalid_sdpa_kernel_grouped_query_attention_cuda(self, device, fused_kernel):
         rand_query = torch.rand(8, 8, 64, 64, device=device, dtype=torch.float16, requires_grad=True)
         rand_key = torch.rand(8, 4, 64, 64, device=device, dtype=torch.float16, requires_grad=True)
@@ -1577,13 +1572,8 @@
 
         with sdpa_kernel(fused_kernel):
             with self.assertRaisesRegex(RuntimeError, "No available kernel"):
-<<<<<<< HEAD
-                with self.assertWarnsRegex(UserWarning, "For dense inputs (not nested tensor), both fused kernels require query, "
-                                           "key and value to have the same batch_size and num_heads"):
-=======
                 with self.assertWarnsRegex(UserWarning, "For dense inputs, both fused kernels require query, "
                                            "key and value to have"):
->>>>>>> 95e724e2
                     F.scaled_dot_product_attention(rand_query, rand_key, rand_value, dropout_p=0.0,
                                                    is_causal=False, enable_gqa=True)
 
@@ -1596,13 +1586,8 @@
 
         with sdpa_kernel(backends=[SDPBackend.FLASH_ATTENTION]):
             with self.assertRaisesRegex(RuntimeError, "No available kernel"):
-<<<<<<< HEAD
-                with self.assertWarnsRegex(UserWarning, "For dense inputs (not nested tensor), both fused kernels require query, "
-                                           "key and value to have the same batch_size and num_heads"):
-=======
                 with self.assertWarnsRegex(UserWarning, "For dense inputs, both fused kernels require query, "
                                            "key and value to have"):
->>>>>>> 95e724e2
                     F.scaled_dot_product_attention(rand_query, rand_key, rand_value, dropout_p=0.0,
                                                    is_causal=False, enable_gqa=True)
 
@@ -2996,11 +2981,7 @@
     @parametrize("dtype", [torch.float16, torch.bfloat16])
     @parametrize("scale", [None, "l1"])
     @parametrize("enable_gqa", [True, False])
-<<<<<<< HEAD
-    @parametrize("n_heads", [[16, 8], [64, 8], [10, 2]])
-=======
     @parametrize("n_heads", [[16, 8], [10, 2]])
->>>>>>> 95e724e2
     def test_flash_attention_vs_math_ref_grads(self, device, batch_size: int, seq_len_q: int, seq_len_k: int,
                                                head_dim: int, is_causal: bool, dropout_p: float, dtype: torch.dtype,
                                                scale: str, enable_gqa: bool, n_heads: List[int]):
@@ -3042,11 +3023,7 @@
                     query_ref, key_ref, value_ref, is_causal=is_causal, scale=scale, enable_gqa=enable_gqa)
                 # Low Precision Math Reference
                 out_lp_ref = F.scaled_dot_product_attention(
-<<<<<<< HEAD
-                    query_ref_lp, key_ref_lp, value_ref_lp, is_causal=is_causal, scale=scale, enable_gqa=enable_gqa)
-=======
                     query, key, value, is_causal=is_causal, scale=scale, enable_gqa=enable_gqa)
->>>>>>> 95e724e2
         else:
             # Problem: We pad sizes in the composite region of the top level SDPA. But we need the
             # Debug mask when have dropout. So I am going to manualy pad up here when testing dropout
@@ -3077,11 +3054,7 @@
                 scale=scale, dropout_mask=dropout_mask, enable_gqa=enable_gqa)[0]
             # Low Precision Math Reference
             out_lp_ref = torch.ops.aten._scaled_dot_product_attention_math(
-<<<<<<< HEAD
-                query_ref_lp, key_ref_lp, value_ref_lp, dropout_p=dropout_p, is_causal=is_causal, scale=scale,
-=======
                 query, key, value, dropout_p=dropout_p, is_causal=is_causal, scale=scale,
->>>>>>> 95e724e2
                 dropout_mask=dropout_mask, enable_gqa=enable_gqa)[0]
 
         upstream_grad = torch.rand_like(out, requires_grad=False)
