# Owner(s): ["oncall: pt2"]

# Copyright (c) Facebook, Inc. and its affiliates.
# All rights reserved.
#
# This source code is licensed under the BSD-style license found in the
# LICENSE file in the root directory of this source tree.

import copy
import itertools
import unittest
import warnings
from contextlib import ContextDecorator, nullcontext
from functools import partial, wraps
from typing import Any, Callable, Dict, List, Optional, Union
from unittest.mock import patch

from common_utils import decorate, decorateForModules, skip, skipOps, xfail

import torch
import torch._dynamo as torchdynamo
import torch.nn as nn
import torch.utils._pytree as pytree
from functorch import grad, jacrev, make_fx, vjp, vmap
from functorch.compile import (
    aot_function,
    aot_module,
    aot_module_simplified,
    compiled_function,
    compiled_module,
    default_decompositions,
    default_partition,
    get_aot_compilation_context,
    make_boxed_compiler,
    make_boxed_func,
    memory_efficient_fusion,
    min_cut_rematerialization_partition,
    nnc_jit,
    nop,
)
from functorch.experimental import control_flow
from torch._decomp import decomposition_table
from torch._functorch._aot_autograd.autograd_cache import AOTAutogradCache
from torch._functorch.aot_autograd import aot_export_joint_simple, aot_export_module
from torch._higher_order_ops.out_dtype import out_dtype
from torch._inductor.codecache import compiled_fx_graph_hash
from torch._subclasses.fake_tensor import DynamicOutputShapeException, FakeTensorMode
from torch.fx.experimental.proxy_tensor import is_sym_node
from torch.fx.experimental.symbolic_shapes import GuardOnDataDependentSymNode, ShapeEnv
from torch.nn.utils.rnn import PackedSequence
from torch.testing._internal.common_device_type import (
    instantiate_device_type_tests,
    ops,
    tol,
    toleranceOverride,
)
from torch.testing._internal.common_methods_invocations import op_db
from torch.testing._internal.common_modules import module_db, modules
from torch.testing._internal.common_utils import (
    compare_equal_outs_and_grads,
    instantiate_parametrized_tests,
    IS_ARM64,
    IS_MACOS,
    IS_WINDOWS,
    IS_X86,
    outs_and_grads,
    parametrize,
    run_tests,
    skipIfRocm,
    skipIfTorchDynamo,
    TestCase,
    xfail_inherited_tests,
    xfailIfTorchDynamo,
)
from torch.testing._internal.custom_tensor import ConstantExtraMetadataTensor
from torch.testing._internal.hop_db import hop_db
from torch.testing._internal.optests import (
    _test_aot_autograd_forwards_backwards_helper,
    aot_autograd_check,
)
from torch.testing._internal.two_tensor import TwoTensor, TwoTensorMode


USE_TORCHVISION = False
try:
    import torchvision

    USE_TORCHVISION = True
except ImportError:
    warnings.warn(
        "Couldn't import torchvision. Some of our tests use it, try "
        "to install it with commands from pytorch.org, post-fixed with "
        "`--no-deps` to avoid overwriting the pytorch installation",
        UserWarning,
    )

USE_NETWORKX = False
try:
    import networkx  # noqa: F401

    USE_NETWORKX = True
except ImportError:
    warnings.warn("Some tests use networkx but it was not installed", UserWarning)

# NB: numpy is a testing dependency!


class AOTTestCase(TestCase):
    pass


class TestPythonKey(AOTTestCase):
    def test_make_fx(self, device):
        def f(x):
            return torch.sin(x)

        inp = torch.randn(3)
        fx_f = make_fx(f)(inp)

        new_inp = torch.randn(3)
        self.assertEqual(fx_f(new_inp), f(new_inp))

    def test_make_fx_grad(self, device):
        def f(x):
            return torch.sin(x).sum()

        inp = torch.randn(3)
        f = grad(f)
        fx_f = make_fx(f)(inp)

        new_inp = torch.randn(3)
        self.assertEqual(fx_f(new_inp), f(new_inp))

    def test_scalar_device(self, device):
        def f(a, b):
            return a + b

        inps = [torch.randn(3, device=device), torch.tensor(5)]
        fx_f = make_fx(f)(*inps)
        self.assertEqual(fx_f(*inps), f(*inps))

    def test_make_fx_vmap(self, device):
        def f(x):
            return torch.sin(x)

        inp = torch.randn(5, 3)
        f = vmap(f)
        fx_f = make_fx(f)(inp)
        new_inp = torch.randn(5, 3)
        self.assertEqual(fx_f(new_inp), f(new_inp))

    def test_make_fx_jacrev(self, device):
        def f(x):
            return x.sin().sum()

        inp = torch.randn(3)
        f = jacrev(jacrev(f))
        fx_f = make_fx(f)(inp)
        new_inp = torch.randn(3)
        self.assertEqual(fx_f(new_inp), f(new_inp))

    def test_make_fx_vjp(self, device):
        def f(x):
            return torch.sin(x).sum()

        primals = torch.randn(3)
        _, vjp_fn = vjp(f, primals)
        cotangent = torch.randn(())
        fx_f = make_fx(vjp_fn)(cotangent, True, True)
        new_cotangent = torch.randn(())
        self.assertEqual(fx_f(new_cotangent, True, True), vjp_fn(new_cotangent))

    def test_make_fx_functionalize(self, device):
        from functorch.experimental import functionalize

        def fn(a):
            a = a * 2
            a.relu_()
            return a

        a = torch.randn(3, device=device)
        symbolic_gm = torch.fx.symbolic_trace(fn)
        includes_method_relu_ = any(
            str(n.target) == "relu_" for n in symbolic_gm.graph.nodes
        )
        self.assertTrue(includes_method_relu_)
        # Also verifies fix for https://github.com/pytorch/pytorch/issues/84570
        gm = make_fx(functionalize(symbolic_gm))(a)
        includes_aten_relu = any(
            n.target == torch.ops.aten.relu.default for n in gm.graph.nodes
        )
        self.assertTrue(includes_aten_relu)

    def test_make_fx_no_decompose(self, device):
        # FIXME
        return self.skipTest("error: maximum recursion reached")

        def f(x):
            return torch.tanh(x).sum()

        fx_f = make_fx(grad(f))(torch.randn(5))
        ops = {i.target for i in fx_f.graph.nodes}

        self.assertEqual(torch.ops.aten.tanh_backward in ops, True)

        fx_f = make_fx(grad(f), decomposition_table)(torch.randn(5))
        ops = {i.target for i in fx_f.graph.nodes}
        self.assertEqual(torch.ops.aten.tanh_backward in ops, False)

    def test_nnc_jit(self, device):
        def f(x):
            return torch.sin(x)

        jit_f = nnc_jit(f)

        inp = torch.randn(3)
        self.assertEqual(jit_f(inp), f(inp))

    def test_nnc_scalar(self, device):
        def f(x):
            return torch.sin(x)

        jit_f = nnc_jit(f)

        inp = torch.randn(())
        self.assertEqual(jit_f(inp), f(inp))

    def test_nnc_pytrees(self, device):
        def f(x):
            return [torch.sin(x[0])]

        jit_f = nnc_jit(f)

        inp = [torch.randn(3)]
        self.assertEqual(jit_f(inp), f(inp))

    def test_external_calls(self, device):
        def f(a, b):
            return torch.mv(a, b)

        jit_f = nnc_jit(f)
        inp = [torch.randn(3, 3), torch.randn(3)]
        self.assertEqual(jit_f(*inp), f(*inp))

    def test_nnc_passthrough(self, device):
        def f(x, y):
            return x + y, y

        inp = (torch.randn(3), torch.randn(3))
        jit_f = nnc_jit(f)
        self.assertEqual(jit_f(*inp), f(*inp))

        def f(x):
            x["a"] = x["a"] * 2
            return x

        inp = ({"a": torch.randn(3), "b": torch.randn(3)},)
        jit_f = nnc_jit(f)
        self.assertEqual(jit_f(*inp), f(*inp))

    @unittest.skipIf(not USE_TORCHVISION, "test requires torchvision")
    def test_resnet18_backward_trace(self, device):
        mod = torchvision.models.resnet18()

        def f(x):
            out = mod(x)
            out.sum().backward()
            return [a.grad for a in mod.parameters()]

        inp = torch.randn(3, 3, 250, 250, requires_grad=True)
        grads = f(inp)

        mod.zero_grad()
        mod(inp).sum().backward()
        grads2 = [a.grad for a in mod.parameters()]
        self.assertEqual(grads, grads2)


def get_base(t):
    return t._base if t._is_view() else t


def is_in_base(t, maybe_tensors):
    t_base = get_base(t)
    for maybe_tensor in maybe_tensors:
        if isinstance(maybe_tensor, torch.Tensor):
            if t_base is get_base(maybe_tensor):
                return True
    return False


def skipIfDynamoInput(reason):
    """
    Skip TestAOTAutograd if running with dynamo input
    """

    def decorator(func):
        @wraps(func)
        def wrapper(self, *args, **kwargs):
            if isinstance(self, TestAOTAutogradWithDynamo):
                self.skipTest(
                    f"Skipping {self._testMethodName} in TestAOTAutogradWithDynamo because {reason}"
                )
            else:
                func(self, *args, **kwargs)

        return wrapper

    return decorator


class TestAOTAutograd(AOTTestCase):
    def run_autograd(
        self,
        f: Callable,
        fw_graph_cell: List[Optional[Callable]],
        decompositions: Optional[Dict],
        keep_input_mutations: bool,
        dynamic: bool,
    ):
        """
        Runs aot_autograd with the specified settings on f.
        """
        if isinstance(f, nn.Module):
            compiled_f = aot_module(
                f,
                fw_compiler=make_boxed_compiler(
                    partial(extract_graph, graph_cell=fw_graph_cell)
                ),
                bw_compiler=nop,
                decompositions=decompositions,
                keep_inference_input_mutations=keep_input_mutations,
                dynamic=dynamic,
            )
        else:
            compiled_f = aot_function(
                f,
                fw_compiler=make_boxed_compiler(
                    partial(extract_graph, graph_cell=fw_graph_cell)
                ),
                bw_compiler=nop,
                decompositions=decompositions,
                keep_inference_input_mutations=keep_input_mutations,
                dynamic=dynamic,
            )
        return compiled_f

    # test_mutation will:
    # - Ensure that inputs are non-leaves, so our graphs can mutate them
    # - try to mutate outputs of the graph (to ensure that autograd meta is set properly on outputs)
    @patch("functorch.compile.config.debug_assert", True)
    def verify_aot_autograd(
        self,
        f,
        inp_: Union[Callable, List[Any]],
        *,
        test_mutation: bool = False,
        keep_inp_mutations: bool = False,
        decompositions: Optional[Dict] = None,
        dynamic: bool = False,
        # Only active when inp_ is Callable.
        # TODO: probably consolidate all tests to make inp a Callable.
        make_inputs_subclasses: bool = False,
    ):
        def make_inputs(inp_):
            # Some tests pass in a callable for inp, to generate the inputs
            # (useful if we want to generate complicated aliasing inputs)
            if isinstance(inp_, Callable):
                inp_callable = inp_
                # The callable should return a tuple of f_inputs, f_graph_inputs
                # (The idea is that we might want to compile a function with the graph inputs,
                # but test autograd backprop all the way through the actual inputs)
                with TwoTensorMode() if make_inputs_subclasses else nullcontext():
                    inp, graph_inps = inp_callable()
            else:
                inp = []
                # Our input clones need to mimic when inputs are duplicates of one another
                dupes_map = {}
                for i, x in enumerate(inp_):
                    if x in dupes_map:
                        x_dupe_idx = dupes_map[x]
                        inp.append(inp[x_dupe_idx])
                    else:
                        dupes_map[x] = i
                        if not isinstance(x, torch.Tensor):
                            x_copy = x
                        else:
                            x_copy = x.clone().detach().requires_grad_(x.requires_grad)
                            if x.requires_grad and not x.is_leaf:
                                x_copy = x_copy.clone()

                        inp.append(x_copy)

                if test_mutation:
                    # For graphs where we mutate inputs, need our test to make sure inputs aren't leaves
                    graph_inps = [x.add(1) for x in inp]
                else:
                    graph_inps = inp

            return inp, graph_inps

        def check_results(
            ref_results,
            test_results,
            ref_graph_inps,
            test_graph_inps,
            ref_inp,
            test_inp,
        ):
            ref_out, ref_grad = ref_results
            test_out, test_grad = test_results
            self.assertEqual(ref_grad, test_grad)
            if isinstance(ref_out, torch.Tensor):
                self.assertTrue(isinstance(test_out, torch.Tensor))
                ref_out, test_out = [ref_out], [test_out]
            for ref_o, test_o in zip(ref_out, test_out):
                if isinstance(ref_o, torch.Tensor):
                    self.assertEqual(ref_o.requires_grad, test_o.requires_grad)
                    self.assertEqual(ref_o.is_leaf, test_o.is_leaf)
                    ref_is_view_of_non_interm = is_in_base(
                        ref_o, ref_graph_inps
                    ) or is_in_base(ref_o, ref_out)
                    test_is_view_of_non_interm = is_in_base(
                        test_o, test_graph_inps
                    ) or is_in_base(test_o, test_out)
                    self.assertEqual(
                        ref_is_view_of_non_interm, test_is_view_of_non_interm
                    )
                    self.assertEqual(ref_o, test_o)
                    if test_mutation:
                        # This tests that autograd meta is set properly on the output we can
                        # mutate it.
                        ref_o.add_(2)
                        test_o.add_(2)
                        self.assertEqual(ref_o, test_o)
                        # Reverse the modification
                        ref_o.sub_(2)
                        test_o.sub_(2)
                        self.assertEqual(ref_o, test_o)
            for ref_i, test_i in zip(ref_inp, test_inp):
                if isinstance(ref_i, torch.Tensor):
                    self.assertEqual(ref_i.requires_grad, test_i.requires_grad)
                self.assertEqual(ref_i, test_i)

        for keep_input_mutations in [True] if keep_inp_mutations else [True, False]:
            inp, graph_inps = make_inputs(inp_)
            test_inp, test_graph_inps = make_inputs(inp_)
            fw_graph_cell = [None]
            compiled_f = self.run_autograd(
                f, fw_graph_cell, decompositions, keep_input_mutations, dynamic
            )
            ref_results = outs_and_grads(f, graph_inps, inp)
            test_results = outs_and_grads(compiled_f, test_graph_inps, test_inp)

            check_results(
                ref_results, test_results, graph_inps, test_graph_inps, inp, test_inp
            )
            if isinstance(self, TestAOTAutogradWithCache):
                # When testing with cache, run compiled_f a second time
                cached_inp, cached_graph_inps = make_inputs(inp_)
                cached_results = outs_and_grads(
                    compiled_f, cached_graph_inps, cached_inp
                )
                check_results(
                    ref_results,
                    cached_results,
                    graph_inps,
                    cached_graph_inps,
                    inp,
                    cached_inp,
                )

        return fw_graph_cell[0]

    def test_non_tensor_and_none_inputs(self):
        # int, None, Tensor
        def f(a, b, c):
            return a * c

        inp = [2, None, torch.ones(3, 3, dtype=torch.float32, requires_grad=True)]
        self.verify_aot_autograd(f, inp)
        inp = [2, None, torch.ones(3, 3, dtype=torch.float32, requires_grad=False)]
        self.verify_aot_autograd(f, inp)

    def test_single_output(self):
        def f(a, b):
            return a + b

        inp = [torch.randn(3, 3, requires_grad=True), torch.randn(3, 3)]
        self.verify_aot_autograd(f, inp)
        inp = [torch.randn(3, 3, requires_grad=False), torch.randn(3, 3)]
        self.verify_aot_autograd(f, inp)

    def test_multi_output(self):
        def f(a, b):
            return a + b, a - b

        inp = [torch.randn(3, 3, requires_grad=True), torch.randn(3, 3)]
        self.verify_aot_autograd(f, inp)
        inp = [torch.randn(3, 3, requires_grad=False), torch.randn(3, 3)]
        self.verify_aot_autograd(f, inp)

    def test_multi_output_list(self):
        def f(a, b):
            return [a + b, a - b]

        inp = [torch.randn(3, 3, requires_grad=True), torch.randn(3, 3)]
        self.verify_aot_autograd(f, inp)
        inp = [torch.randn(3, 3, requires_grad=False), torch.randn(3, 3)]
        self.verify_aot_autograd(f, inp)

    # Test for bug occurring at the intersection of fake tensors & functionalization.
    def test_squeeze_mutation(self):
        def f(a):
            b = a.clone().squeeze(-1)
            b.add_(1.0)
            return a + b

        inp = [torch.randn(3, 1, requires_grad=True)]
        self.verify_aot_autograd(f, inp, dynamic=True)
        inp = [torch.randn(3, 1, requires_grad=False)]
        self.verify_aot_autograd(f, inp, dynamic=True)

    def test_complex_linear(self):
        # https://github.com/pytorch/pytorch/issues/93424
        inp = [torch.randn(1, 10, 10, dtype=torch.complex64)]

        class F(torch.nn.Module):
            def __init__(self) -> None:
                super().__init__()
                self.linear = nn.Linear(10, 10, dtype=torch.complex64)

            def forward(self, x):
                return self.linear(x).sum().abs()

        self.verify_aot_autograd(F(), inp)

    def test_embedding_bag_view_dynamic(self):
        # Backwards pass tries to wrap a sparse tensor in a FunctionalTensorWrapper;
        # test that this works even though the sparse tensor has no storage.

        class F(torch.nn.Module):
            def __init__(self) -> None:
                super().__init__()
                self.emb = torch.nn.EmbeddingBag(100, 8, sparse=True)

            def forward(self, x, y):
                return self.emb(x, y).view(-1)

        x = torch.arange(3)
        y = torch.arange(3)
        self.verify_aot_autograd(F(), [x, y], dynamic=False)
        self.verify_aot_autograd(F(), [x, y], dynamic=True)

    def test_input_mutation_simple(self):
        def f(a):
            a.mul_(2)
            return a * 3

        inp = [torch.ones(3, 3, requires_grad=True)]
        fw_graph = self.verify_aot_autograd(f, inp, test_mutation=True)
        inp = [torch.ones(3, 3, requires_grad=False)]
        self.verify_aot_autograd(f, inp, test_mutation=True)
        # Things to note:
        # - the extra clone is because we need to pass the pre-mutated input to grad(),
        #   but autograd operates above functionalization so we need to manually clone.
        #   Hopefully backends can optimize this easily.
        # - The extra return arg is because the compiled forward returns (mutated inputs + outputs)
        self.assertExpectedInline(
            fw_graph.code.strip(),
            """\
def forward(self, primals_1):
    clone = torch.ops.aten.clone.default(primals_1);  primals_1 = None
    mul = torch.ops.aten.mul.Tensor(clone, 2);  clone = None
    mul_1 = torch.ops.aten.mul.Tensor(mul, 3)
    return (mul, mul_1)""",
        )

    def test_input_mutation_set__input_mutation(self):
        def f(a):
            b = torch.arange(9, dtype=a.dtype).reshape(3, 3)
            with torch.no_grad():
                a.set_(b)
            return a * b

        inp = [torch.ones(3, 3, requires_grad=True)]
        self.verify_aot_autograd(f, inp, test_mutation=True, keep_inp_mutations=True)
        inp = [torch.ones(3, 3, requires_grad=False)]
        self.verify_aot_autograd(f, inp, test_mutation=True, keep_inp_mutations=True)

    def test_set__steals_view_chain(self):
        def f(a, b):
            a_ = a.mul(2)
            b_ = b.mul(2)
            b_slice = b_[1].view(3, 3)
            # a_clone should inherit the view chain from b_slice
            a_.set_(b_slice)
            # Also mutates b_,
            a_.view(-1).mul_(2)
            return a_ * b_slice

        inp = [
            torch.ones(3, 3, requires_grad=False),
            torch.zeros(3, 9, requires_grad=False),
        ]
        self.verify_aot_autograd(f, inp, keep_inp_mutations=True)

    @skipIfDynamoInput(
        "Test doesn't make sense with dynamo, which changes order of mutations"
    )
    def test_set__and_data_mutation_good(self):
        def f(a, b):
            # The data mutation happens *after* the set_(). This is ok (see the graph below)
            with torch.no_grad():
                a.set_(b)
                b.mul_(2)
            return a + b

        inp = [
            torch.ones(3, 3, requires_grad=True),
            torch.ones(3, 3, requires_grad=True),
        ]
        fw_graph = self.verify_aot_autograd(
            f, inp, test_mutation=True, keep_inp_mutations=True
        )
        inp = [
            torch.ones(3, 3, requires_grad=False),
            torch.zeros(3, 3, requires_grad=False),
        ]
        self.verify_aot_autograd(f, inp, test_mutation=True, keep_inp_mutations=True)
        # Important things to note:
        # - "return a.set_(b)" desugars into "return b"
        # - Both a and b are recorded as experiencing mutations,
        #   which is why we see "b_updated" (output of the mul) twice in the graph outputs.
        #   a is recorded as both a data mutation and a metadata mutation (due to set_ swapping its storage).
        # - the runtime epilogue for a is "a.set_(mul)"
        # - the runtime epilogue for b is "b.copy_(mul)"
        self.assertExpectedInline(
            fw_graph.code.strip(),
            """\
def forward(self, primals_1, primals_2):
    mul = torch.ops.aten.mul.Tensor(primals_2, 2)
    add = torch.ops.aten.add.Tensor(mul, mul)
    set_ = torch.ops.aten.set_.source_Tensor(primals_1, mul);  primals_1 = set_ = None
    copy_ = torch.ops.aten.copy_.default(primals_2, mul);  primals_2 = mul = copy_ = None
    return (add,)""",
        )

    # This is a (hopefully) extremely rare case that is difficult to handle,
    # so we ban it.
    # https://github.com/pytorch/pytorch/issues/126236
    # https://github.com/pytorch/pytorch/pull/126113
    @xfailIfTorchDynamo
    def test_set__and_data_mutation_bad(self):
        def f(a):
            a_view = a.view(-1)
            tmp = torch.ones(3, 3, requires_grad=True)
            # Now, any mutations on either tmp
            # will be tracked as graph input mutations.
            with torch.no_grad():
                a.set_(tmp)
                # BAD: a_view is now detached from every graph input,
                # so we won't recognize that this caused an input mutation!
                a_view.mul_(2)
            return a + tmp

        inp = [torch.ones(3, 3, requires_grad=True)]
        with self.assertRaisesRegex(
            RuntimeError, "cannot mutate tensors with frozen storage"
        ):
            self.verify_aot_autograd(
                f, inp, test_mutation=True, keep_inp_mutations=True
            )

    @skipIfDynamoInput(
        "Test doesn't make sense with dynamo, which changes order of mutations"
    )
    def test_set__not_allowed(self):
        def f(a, b):
            with torch.no_grad():
                a.set_(b)
            # Mutating a will change a's grad_fn, which requires us to replay the mutation outside of the graph.
            # We currently ban this today, when the input also received a set_() input mutation.
            a.mul_(2)
            return a + b

        inp = [
            torch.ones(3, 3, requires_grad=True),
            torch.ones(3, 3, requires_grad=True),
        ]
        with self.assertRaisesRegex(
            AssertionError, "but the input has other mutations that we cannot"
        ):
            fw_graph = self.verify_aot_autograd(
                f, inp, test_mutation=True, keep_inp_mutations=True
            )

    def test_input_mutation_set__nop(self):
        def f(a):
            b = torch.arange(9, dtype=a.dtype)
            a_old = torch.ops.aten.alias.default(a)
            with torch.no_grad():
                a.set_(b)
                a.set_(a_old)
            return a + b.reshape(3, 3)

        inp = [torch.ones(3, 3, requires_grad=True)]
        fw_graph = self.verify_aot_autograd(
            f, inp, test_mutation=True, keep_inp_mutations=True
        )
        inp = [torch.ones(3, 3, requires_grad=False)]
        self.verify_aot_autograd(f, inp, test_mutation=True, keep_inp_mutations=True)
        # Things to note:
        # - There are no set_() calls in the graph (we functionalize a.set_(b) into "b")
        # - There is only **1** graph output. We properly realized that the two set_() calls
        #   undo each other, and so effectively no inputs are mutated.
        self.assertExpectedInline(
            fw_graph.code.strip(),
            """\
def forward(self, primals_1):
    arange = torch.ops.aten.arange.default(9, dtype = torch.float32, device = device(type='cpu'), pin_memory = False)
    alias = torch.ops.aten.alias.default(primals_1);  primals_1 = None
    view = torch.ops.aten.view.default(arange, [3, 3]);  arange = None
    add = torch.ops.aten.add.Tensor(alias, view);  alias = view = None
    return (add,)""",
        )

    def test_input_mutation_simple_with_none_and_nontensor(self):
        # Tensor, None, int
        def f(a, b, c):
            return a * c

        f_compiled = aot_function(f, nop)
        for req_grad in [True, False]:
            inp = [torch.ones(3, 3, requires_grad=req_grad), None, 3]
            out_ref = f(*inp)
            out_test = f_compiled(*inp)
            self.assertEqual(out_ref, out_test)

    # https://github.com/pytorch/pytorch/issues/93363
    def test_mutates_input_noncontiguous(self):
        def f(a):
            a.add_(1)
            return ()

        f_compiled = aot_function(f, nop)
        ref = torch.ones(4, requires_grad=True) + 0
        ref_view = ref[0::2]

        test = torch.ones(4, requires_grad=True) + 0
        test_view = test[0::2]

        out_ref = f(ref_view)
        out_test = f_compiled(test_view)
        self.assertEqual(ref, test)

    def test_input_mutation_modifies_autograd_meta_of_aliases(self):
        def f(a):
            a.mul_(2)
            out = a + 1
            return out.detach()

        x_ref = torch.ones(3, 3, requires_grad=True).clone()
        x_ref_view = x_ref.view(3, 3)

        x_test = torch.ones(3, 3, requires_grad=True).clone()
        x_test_view = x_test.view(3, 3)

        f_compiled = aot_function(f, nop, keep_inference_input_mutations=True)
        f(x_ref)
        f_compiled(x_test)
        # f will mutate aliases of the input, including its autograd metadata!
        # y.grad_fn is AsStridedBackward
        self.assertEqual(x_ref_view, x_test_view)
        self.assertEqual(x_ref_view._version, x_test_view._version)
        self.assertEqual(x_ref_view.grad_fn.__class__, x_test_view.grad_fn.__class__)
        # Test the actual gradients are correct
        (x_ref * x_ref_view).sum().backward()
        (x_test * x_test_view).sum().backward()
        self.assertEqual(x_ref.grad, x_test.grad)
        self.assertEqual(x_ref_view.grad, x_test_view.grad)

    @skipIfTorchDynamo("https://github.com/pytorch/pytorch/issues/127470")
    def test_nested_subclasses(self):
        @torch.compile(backend="aot_eager")
        def f(x):
            return x.sin().cos()

        a = torch.ones(4, requires_grad=True)
        a2 = a.clone().detach().requires_grad_()
        a3 = a.clone().detach().requires_grad_()
        a4 = a.clone().detach().requires_grad_()
        aa = TwoTensor(a, a2)
        aa2 = TwoTensor(a3, a4)
        aaaa = TwoTensor(aa, aa2)
        out = f(aaaa)
        self.assertTrue(isinstance(out, TwoTensor))
        self.assertTrue(isinstance(out.a, TwoTensor))
        self.assertTrue(isinstance(out.b, TwoTensor))
        self.assertTrue(isinstance(out.a.a, torch.Tensor))
        self.assertTrue(isinstance(out.a.b, torch.Tensor))
        self.assertTrue(isinstance(out.b.a, torch.Tensor))
        self.assertTrue(isinstance(out.b.b, torch.Tensor))

        out.sum().backward()
        self.assertTrue(isinstance(aaaa.grad, TwoTensor))
        self.assertTrue(isinstance(aaaa.grad.a, TwoTensor))
        self.assertTrue(isinstance(aaaa.grad.b, TwoTensor))

    @skipIfTorchDynamo("https://github.com/pytorch/pytorch/issues/127470")
    def test_nested_subclasses_non_nested_grad(self):
        @torch.compile(backend="aot_eager")
        def f(x):
            return x.sin().cos()

        a = torch.ones(4, requires_grad=True)
        a2 = a.clone().detach().requires_grad_()
        a3 = a.clone().detach().requires_grad_()
        a4 = a.clone().detach().requires_grad_()
        new_aa = TwoTensor(a3, a4)
        aa = TwoTensor(a, a2)

        aa2 = aa.clone().detach().requires_grad_()
        aaaa = TwoTensor(aa, aa2)
        out = f(new_aa)
        new_out = out + aaaa
        with self.assertRaisesRegex(
            RuntimeError,
            "The grad inputs should be same tensor subclass type as forward output",
        ):
            new_out.sum().backward()

    @unittest.skipIf(IS_WINDOWS, "Windows isn't supported for this case")
    @skipIfTorchDynamo("https://github.com/pytorch/pytorch/issues/127470")
    def test_custom_tensor_metadata(self):
        def f(x):
            x_elem = x.elem
            x_elem_elem = x_elem.elem
            x_elem_metadata = x_elem.constant_attribute
            return x * x_elem * x_elem_elem * x_elem_metadata

        a = torch.ones(4, requires_grad=True)
        custom_a = ConstantExtraMetadataTensor(a)
        custom_a.constant_attribute = 6
        custom_aa = ConstantExtraMetadataTensor(custom_a)
        custom_aa.constant_attribute = 4

        custom_aa_compile = custom_aa.clone().detach().requires_grad_()
        custom_aa_compile.elem.constant_attribute = 6
        out_eager = f(custom_aa)

        compiled_f = torch.compile(f, backend="aot_eager")
        out = compiled_f(custom_aa_compile)

        self.assertTrue(torch.allclose(out_eager, out))

        out.sum().backward()

        self.assertTrue(isinstance(custom_aa_compile.grad, ConstantExtraMetadataTensor))
        self.assertTrue(
            isinstance(custom_aa_compile.grad.elem, ConstantExtraMetadataTensor)
        )

    @skipIfTorchDynamo("https://github.com/pytorch/pytorch/issues/127470")
    def test_nested_subclasses_complicated_inps(self):
        def f(x, y, z):
            temp = x + y
            temp_plain = x.a + y.b
            res = temp.sum() + temp_plain.sum()
            return x.sin().cos() + res

        x = torch.ones(4, requires_grad=True)
        x2 = x.clone().detach().requires_grad_()
        xx = TwoTensor(x, x2)
        xx2 = xx.clone().detach().requires_grad_()

        x_nested = TwoTensor(xx, xx2)
        x_nested_compile = x_nested.clone().detach().requires_grad_()

        y_nested = x_nested.clone().detach().requires_grad_()
        y_nested_compile = y_nested.clone().detach().requires_grad_()

        z = x.clone().detach().requires_grad_()
        z_compile = z.clone().detach().requires_grad_()

        out_eager = f(x_nested, y_nested, z)
        compiled_f = torch.compile(f, backend="aot_eager")
        out = compiled_f(x_nested_compile, y_nested_compile, z_compile)
        self.assertTrue(torch.allclose(out_eager, out))

        self.assertTrue(isinstance(out, TwoTensor))
        self.assertTrue(isinstance(out.a, TwoTensor))
        self.assertTrue(isinstance(out.b, TwoTensor))
        self.assertTrue(isinstance(out.a.a, torch.Tensor))
        self.assertTrue(isinstance(out.a.b, torch.Tensor))
        self.assertTrue(isinstance(out.b.a, torch.Tensor))
        self.assertTrue(isinstance(out.b.b, torch.Tensor))

        out.sum().backward()
        out_eager.sum().backward()

        self.assertTrue(isinstance(x_nested_compile.grad, TwoTensor))
        self.assertTrue(isinstance(x_nested_compile.grad.a, TwoTensor))
        self.assertTrue(isinstance(x_nested_compile.grad.b, TwoTensor))

        self.assertTrue(isinstance(y_nested_compile.grad, TwoTensor))
        self.assertTrue(isinstance(y_nested_compile.grad.a, TwoTensor))
        self.assertTrue(isinstance(y_nested_compile.grad.b, TwoTensor))

        self.assertTrue(torch.allclose(x_nested_compile.grad.a.a, x_nested.grad.a.a))
        self.assertTrue(torch.allclose(x_nested_compile.grad.a.b, x_nested.grad.a.b))
        self.assertTrue(torch.allclose(y_nested_compile.grad.a.a, y_nested.grad.a.a))
        self.assertTrue(torch.allclose(y_nested_compile.grad.a.b, y_nested.grad.a.b))

    @unittest.skipIf(IS_WINDOWS, "Windows isn't supported for this case")
    @skipIfTorchDynamo("https://github.com/pytorch/pytorch/issues/127470")
    def test_nested_subclasses_complicated_inps_mixed(self):
        def f(x, y):
            y_elem = y.elem
            y_elem_elem = y_elem.elem
            y_elem_metadata = y_elem.constant_attribute
            return y * y_elem * y_elem_elem * y_elem_metadata + x

        x = torch.ones(4, requires_grad=True)
        x2 = x.clone().detach().requires_grad_()
        xx = TwoTensor(x, x2)
        xx2 = xx.clone().detach().requires_grad_()

        x_nested = TwoTensor(xx, xx2)
        x_nested_compile = x_nested.clone().detach().requires_grad_()

        a = torch.ones(4, requires_grad=True)
        custom_a = ConstantExtraMetadataTensor(a)
        custom_a.constant_attribute = 6
        custom_aa = ConstantExtraMetadataTensor(custom_a)
        custom_aa.constant_attribute = 4

        custom_aa_compile = custom_aa.clone().detach().requires_grad_()
        custom_aa_compile.constant_attribute = 4
        custom_aa_compile.elem.constant_attribute = 6

        compiled_f = torch.compile(f, backend="aot_eager")
        out_eager = f(x_nested, custom_aa)
        out = compiled_f(x_nested_compile, custom_aa_compile)
        self.assertTrue(torch.allclose(out_eager, out))

        out.sum().backward()
        out_eager.sum().backward()

        self.assertTrue(torch.allclose(x_nested_compile.grad, x_nested.grad))
        self.assertTrue(torch.allclose(custom_aa_compile.grad, custom_aa.grad))

    @skipIfTorchDynamo("This test suite already uses dynamo")
    def test_composite_impl_compile(self):
        class Foo(torch.nn.Module):
            def __init__(self) -> None:
                super().__init__()
                self.linear = torch.nn.Linear(3, 3)

            def forward(self, a):
                return self.linear(a)

        inp = [torch.ones(3, 3, requires_grad=True)]
        fw_graph = self.verify_aot_autograd(Foo(), inp, test_mutation=True)
        inp = [torch.ones(3, 3, requires_grad=False)]
        self.assertExpectedInline(
            fw_graph.code.strip(),
            """\
def forward(self, primals_1, primals_2, primals_3):
    t = torch.ops.aten.t.default(primals_1);  primals_1 = None
    addmm = torch.ops.aten.addmm.default(primals_2, primals_3, t);  primals_2 = None
    return (addmm, primals_3, t)""",
        )

        with torch.inference_mode():
            fw_graph = self.verify_aot_autograd(Foo(), inp, test_mutation=True)
            inp = [torch.ones(3, 3, requires_grad=False)]
            self.assertExpectedInline(
                fw_graph.code.strip(),
                """\
def forward(self, arg0_1, arg1_1, arg2_1):
    t = torch.ops.aten.t.default(arg0_1);  arg0_1 = None
    addmm = torch.ops.aten.addmm.default(arg1_1, arg2_1, t);  arg1_1 = arg2_1 = t = None
    return (addmm,)""",
            )

    def test_outputs_are_aliased(self):
        # Tensor, None, int
        def f(a):
            b = a.mul(2)
            c = b.view(-1)
            return b, c

        f_compiled = aot_function(f, nop)
        for req_grad in [True, False]:
            inp = torch.ones(3, requires_grad=req_grad)
            out_ref = f(inp)
            out_test = f_compiled(inp)
            self.assertEqual(out_ref[0], out_test[0])
            self.assertEqual(out_ref[1], out_test[1])
            # Try mutating one of the outputs, which is aliased.
            out_ref[0].mul_(3)
            out_test[0].mul_(3)
            # Assert that the aliasing relationship was preserved
            self.assertEqual(out_ref[0], out_test[0])
            self.assertEqual(out_ref[1], out_test[1])

    def test_input_mutation_is_output(self):
        def f(a):
            a.mul_(2)
            return a

        inp = [torch.ones(3, 3, requires_grad=True)]
        fw_graph = self.verify_aot_autograd(f, inp, test_mutation=True)
        inp = [torch.ones(3, 3, requires_grad=False)]
        self.verify_aot_autograd(f, inp, test_mutation=True)
        self.assertExpectedInline(
            fw_graph.code.strip(),
            """\
def forward(self, primals_1):
    clone = torch.ops.aten.clone.default(primals_1);  primals_1 = None
    mul = torch.ops.aten.mul.Tensor(clone, 2);  clone = None
    return (mul, mul)""",
        )

    def test_input_mutation_multiple(self):
        def f(a, b, c):
            a.mul_(2)
            c.mul_(2)
            return a + b + c

        def create_inp(req_grad):
            return [
                torch.ones(3, 3, requires_grad=req_grad),
                torch.ones(3, 3, requires_grad=req_grad),
                torch.ones(3, 3, requires_grad=req_grad),
            ]

        self.verify_aot_autograd(f, create_inp(False), test_mutation=True)

        fw_graph = self.verify_aot_autograd(f, create_inp(True), test_mutation=True)
        self.assertExpectedInline(
            fw_graph.code.strip(),
            """\
def forward(self, primals_1, primals_2, primals_3):
    clone = torch.ops.aten.clone.default(primals_1);  primals_1 = None
    clone_1 = torch.ops.aten.clone.default(primals_3);  primals_3 = None
    mul = torch.ops.aten.mul.Tensor(clone, 2);  clone = None
    mul_1 = torch.ops.aten.mul.Tensor(clone_1, 2);  clone_1 = None
    add = torch.ops.aten.add.Tensor(mul, primals_2);  primals_2 = None
    add_1 = torch.ops.aten.add.Tensor(add, mul_1);  add = None
    return (mul, mul_1, add_1)""",
        )

    def test_input_mutation_return(self):
        def f(a, b):
            return torch.sin(a, out=b)

        inp = [torch.randn(3, 3), torch.ones(3, 3)]

        fw_graph = self.verify_aot_autograd(
            f, inp, test_mutation=True, keep_inp_mutations=True
        )
        self.assertExpectedInline(
            fw_graph.code.strip(),
            """\
def forward(self, arg0_1, arg1_1):
    sin = torch.ops.aten.sin.default(arg0_1);  arg0_1 = None
    copy_ = torch.ops.aten.copy_.default(arg1_1, sin);  arg1_1 = sin = None
    return (copy_,)""",
        )

    def test_input_mutation_metadata(self):
        def f(a, b):
            a.transpose_(1, 0)
            return a + b

        def create_inp(req_grad):
            return [
                torch.ones(3, 3, requires_grad=req_grad),
                torch.ones(3, 3, requires_grad=req_grad),
            ]

        self.verify_aot_autograd(f, create_inp(True), test_mutation=True)
        self.verify_aot_autograd(f, create_inp(False), test_mutation=True)

    def test_input_mutation_storage_resize_up(self):
        def f(a):
            torch.ops.inductor.resize_storage_bytes_(a, 32)
            # float32, 4 bytes per element, 32 bytes == 8 elements
            with torch.no_grad():
                a.copy_(torch.ones(8))
            return a + 1

        inp = torch.zeros(8, requires_grad=True)
        # Input starts with zero-size-storage
        inp.untyped_storage().resize_(0)

        fw_graph_cell = [None]
        compiled_f = aot_function(
            f,
            fw_compiler=make_boxed_compiler(
                partial(extract_graph, graph_cell=fw_graph_cell)
            ),
            bw_compiler=nop,
            decompositions={},
            keep_inference_input_mutations=True,
            dynamic=False,
        )
        out = compiled_f(inp)
        # Final functionalized graph has two mutation ops:
        # (1) a resize_() to resize input tensor up
        # (2) a copy_() to fill in the resized input with valid data
        self.assertExpectedInline(
            fw_graph_cell[0].code.strip(),
            """\
def forward(self, primals_1):
    resize_storage_bytes_ = torch.ops.inductor.resize_storage_bytes_.default(primals_1, 32);  resize_storage_bytes_ = None
    ones = torch.ops.aten.ones.default([8], device = device(type='cpu'), pin_memory = False)
    copy = torch.ops.aten.copy.default(primals_1, ones);  ones = None
    add = torch.ops.aten.add.Tensor(copy, 1)
    copy_ = torch.ops.aten.copy_.default(primals_1, copy);  primals_1 = copy = copy_ = None
    return (add,)""",
        )

    def test_input_mutation_storage_resize_down(self):
        def f(a):
            out = a.sin()
            torch.ops.inductor.resize_storage_bytes_(a, 0)
            return out

        inp = torch.zeros(8, requires_grad=True)

        fw_graph_cell = [None]
        compiled_f = aot_function(
            f,
            fw_compiler=make_boxed_compiler(
                partial(extract_graph, graph_cell=fw_graph_cell)
            ),
            bw_compiler=nop,
            decompositions={},
            keep_inference_input_mutations=True,
            dynamic=False,
        )
        out = compiled_f(inp)
        # Final functionalized graph has one mutation ops:
        # (1) a resize_() to resize input tensor down
        # Even though there was technically a "data mutation" on the input (from a.copy_()),
        # We don't include it in the graph since the final input size has zero storage
        self.assertExpectedInline(
            fw_graph_cell[0].code.strip(),
            """\
def forward(self, primals_1):
    sin = torch.ops.aten.sin.default(primals_1)
    resize_storage_bytes_ = torch.ops.inductor.resize_storage_bytes_.default(primals_1, 0);  resize_storage_bytes_ = None
    return (sin, primals_1)""",
        )

    #     def test_input_mutation_storage_resize_up_down(self):
    #         def f(a):
    #             torch.ops.inductor.resize_storage_bytes_(a, 32)
    #             # float32, 4 bytes per element, 32 bytes == 8 elements
    #             with torch.no_grad():
    #                 a.copy_(torch.ones(8))
    #             out = a.sin()
    #             torch.ops.inductor.resize_storage_bytes_(a, 0)
    #             return out

    #         inp = torch.zeros(8, requires_grad=True)
    #         # Input starts with zero-size-storage
    #         inp.untyped_storage().resize_(0)

    #         fw_graph_cell = [None]
    #         compiled_f = aot_function(
    #             f,
    #             fw_compiler=make_boxed_compiler(
    #                 partial(extract_graph, graph_cell=fw_graph_cell)
    #             ),
    #             bw_compiler=nop,
    #             decompositions={},
    #             keep_inference_input_mutations=True,
    #             dynamic=False,
    #         )
    #         out = compiled_f(inp)
    #         # Final graph has two interesting properties:
    #         # (1) no resizes in the functional graph, since the two resizes cancel out
    #         #     and the final size is zero
    #         # (2) no copy_ in the functional graph, even though we copied data into the input,
    #         #     because the input has no storage at the end of graph execution (so no data to copy)
    #         self.assertExpectedInline(
    #             fw_graph_cell[0].code.strip(),
    #             """\
    # def forward(self, primals_1):
    #     ones = torch.ops.aten.ones.default([8], device = device(type='cpu'), pin_memory = False)
    #     copy = torch.ops.aten.copy.default(primals_1, ones);  primals_1 = ones = None
    #     sin = torch.ops.aten.sin.default(copy)
    #     return [sin, copy]""",
    #         )

    def test_input_mutation_storage_resize_down_and_set_(self):
        # Meant to mimic ppFSDP
        class TracableCreateParameter(torch.autograd.Function):
            @staticmethod
            def forward(ctx, tensor, placeholder):
                assert not tensor.requires_grad
                return placeholder.set_(tensor)

            @staticmethod
            def backward(ctx, grad):
                return None, grad  # grad flows to placeholder

        def f(dummy_param, param_shard):
            # simulate allgather
            with torch.no_grad():
                allgather_param = torch.cat([param_shard, param_shard])
            # simulate propagating grad state through dummy param, using data of allgather param
            dummy_param_with_grad_state = TracableCreateParameter.apply(
                allgather_param, dummy_param
            )
            out = dummy_param.sin()
            # Resize out dummy param, which now has the allgather data
            torch.ops.inductor.resize_storage_bytes_(dummy_param, 0)
            return out

        # Simulates the local shard of our param
        param_shard = torch.zeros(8, requires_grad=True)
        # The dummy, zero-sized allgathered param that autograd will actually compute gradients on
        dummy_param = torch.zeros(16, requires_grad=True)
        dummy_param.untyped_storage().resize_(0)

        fw_graph_cell = [None]
        compiled_f = aot_function(
            f,
            fw_compiler=make_boxed_compiler(
                partial(extract_graph, graph_cell=fw_graph_cell)
            ),
            bw_compiler=nop,
            decompositions={},
            keep_inference_input_mutations=True,
            dynamic=False,
        )
        out = compiled_f(dummy_param, param_shard)
        # Important stuff to point out:
        # (1) We save cat for backward (input to the sin()).
        #     While the original code was dummy_param.sin(),
        #     dummy_param actually contains the `cat` tensor due to the set_() call
        # (2) We emit a cat.resize_storage_(0) in the graph.
        #     After the set_(), cat is the actually data of dummy_param, which is what we call resize_() on
        self.assertExpectedInline(
            fw_graph_cell[0].code.strip(),
            """\
def forward(self, primals_1, primals_2):
    cat = torch.ops.aten.cat.default([primals_2, primals_2]);  primals_2 = None
    sin = torch.ops.aten.sin.default(cat)
    resize_storage_bytes_ = torch.ops.inductor.resize_storage_bytes_.default(cat, 0);  resize_storage_bytes_ = None
    set_ = torch.ops.aten.set_.source_Tensor(primals_1, cat);  primals_1 = set_ = None
    return (sin, cat)""",
        )

    def test_input_mutation_storage_resize_before_set_(self):
        def f(a):
            with torch.no_grad():
                torch.ops.inductor.resize_storage_bytes_(a, 0)
                a.set_(torch.ones(2))

        inp = torch.zeros(8, requires_grad=True)

        compiled_f = aot_function(
            f,
            fw_compiler=nop,
            bw_compiler=nop,
            decompositions={},
            keep_inference_input_mutations=True,
            dynamic=False,
        )
        out = compiled_f(inp)

    # def test_input_mutation_storage_resize_not_supported(self):
    #     def f(a):
    #         a.mul_(2)
    #         torch.ops.inductor.resize_storage_bytes_(a, 0)
    #         return a

    #     inp = torch.zeros(8, requires_grad=True)

    #     with self.assertRaisesRegex(
    #         AssertionError, "the input has other mutations that we cannot"
    #     ):
    #         compiled_f = aot_function(
    #             f,
    #             fw_compiler=nop,
    #             bw_compiler=nop,
    #             decompositions={},
    #             keep_inference_input_mutations=True,
    #             dynamic=False,
    #         )
    #         out = compiled_f(inp)

    def test_input_output_aliase_custom_autograd_function(self):
        class Foo(torch.autograd.Function):
            @staticmethod
            def forward(ctx, x):
                return x

            @staticmethod
            def backward(ctx, gx):
                return gx * 0.5

        def f(x):
            return Foo.apply(x)

        inp = [torch.ones(2, 2, requires_grad=True)]
        self.verify_aot_autograd(f, inp, test_mutation=False)

    def test_input_mutation_requires_grad_detach(self):
        # Here, "a" requires grad, and gets mutated, so we append a copy_() to the end of the graph.
        # Its mutation doesn't take part in autograd though, because we mutated a detach'd view.
        # Need to make sure that this copy_() doesn't error, and doesn't participate in autograd either.
        def f(a):
            a.detach().mul_(2)
            return a + 3

        inp = [torch.ones(4, requires_grad=True)]
        self.verify_aot_autograd(f, inp, test_mutation=False)
        inp = [torch.ones(4, requires_grad=True)]
        # test_mutation=True will first do some compute on inp, so it is no longer an autograd leaf
        # by the time it becomes a graph input. Good to test both cases.
        self.verify_aot_autograd(f, inp, test_mutation=True)

    def test_input_mutation_hidden_from_autograd_aliasing(self):
        def f(a):
            a_alias = a.view(-1)
            with torch.no_grad():
                a_alias.mul_(2)
            return a + 1

        inp = [torch.ones(4, requires_grad=True)]
        # The important bit: we detected that the input mutation is safe
        # to include **inside** the graph, since it was under no_grad
        # (so all we need to do is use mark_dirty() on the input to bump the VC)
        fw_graph = self.verify_aot_autograd(
            f, inp, test_mutation=True, keep_inp_mutations=True
        )
        self.assertExpectedInline(
            fw_graph.code.strip(),
            """\
def forward(self, primals_1):
    view = torch.ops.aten.view.default(primals_1, [-1])
    mul = torch.ops.aten.mul.Tensor(view, 2);  view = None
    view_1 = torch.ops.aten.view.default(mul, [4]);  mul = None
    add = torch.ops.aten.add.Tensor(view_1, 1)
    copy_ = torch.ops.aten.copy_.default(primals_1, view_1);  primals_1 = view_1 = copy_ = None
    return (add,)""",
        )

    def test_input_mutation_requires_grad_no_grad(self):
        def f(a):
            with torch.no_grad():
                a.mul_(2)
            return a + 3

        inp = [torch.ones(4, requires_grad=True)]
        fw_graph = self.verify_aot_autograd(
            f, inp, test_mutation=True, keep_inp_mutations=True
        )
        # Even though the input requires_grad, we expect the keep the input mutation in the graph
        # (Even though this is a training graph!)
        self.assertExpectedInline(
            fw_graph.code.strip(),
            """\
def forward(self, primals_1):
    mul = torch.ops.aten.mul.Tensor(primals_1, 2)
    add = torch.ops.aten.add.Tensor(mul, 3)
    copy_ = torch.ops.aten.copy_.default(primals_1, mul);  primals_1 = mul = copy_ = None
    return (add,)""",
        )

    def test_input_mutation_requires_grad_no_grad_inference_graph(self):
        def f(a):
            with torch.no_grad():
                a.mul_(2)
                return a + 3

        inp = [torch.ones(4, requires_grad=True)]
        # Even though the input requires_grad, we expect the keep the input mutation in the graph
        fw_graph = self.verify_aot_autograd(
            f, inp, test_mutation=True, keep_inp_mutations=True
        )

        self.assertExpectedInline(
            fw_graph.code.strip(),
            """\
def forward(self, arg0_1):
    mul = torch.ops.aten.mul.Tensor(arg0_1, 2)
    add = torch.ops.aten.add.Tensor(mul, 3)
    copy_ = torch.ops.aten.copy_.default(arg0_1, mul);  arg0_1 = mul = copy_ = None
    return (add,)""",
        )

    def test_input_mutation_requires_grad_no_grad_detach_mixed(self):
        # Perform a mix of mutations on a:
        # 1 normal, 1 in no_grad, 1 on a detach'd tensor.
        # Only the first should participate in gradient computation.
        def f(a):
            a.detach().mul_(2)
            a.mul_(3)
            with torch.no_grad():
                a.mul_(4)
            return a + 5

        inp = [torch.ones(4, requires_grad=True)]
        fw_graph = self.verify_aot_autograd(f, inp, test_mutation=True)

    def test_input_mutation_metadata2(self):
        def f(a):
            a.transpose_(1, 0)
            a.mul_(2)
            return a + 1

        inp = [torch.ones(3, 3, requires_grad=True)]
        self.verify_aot_autograd(f, inp, test_mutation=True)
        inp = [torch.ones(3, 3, requires_grad=False)]
        self.verify_aot_autograd(f, inp, test_mutation=True)

    def test_input_mutation_batchnorm(self):
        def f(inpt, weight, bias, running_mean, running_var):
            # This is additionally a good test, because the input tensors that we mutate
            # are *also* saved for backwards.
            # This tests that what we save for the backward is actually cloned inputs,
            # and not the original inputs that got mutated.
            return torch._native_batch_norm_legit(
                inpt, weight, bias, running_mean, running_var, True, 0.5, 1e-5
            )

        def create_inp(req_grad):
            return [
                torch.ones(2, 5, 5, 5, requires_grad=req_grad),
                torch.ones(5, requires_grad=req_grad),
                torch.ones(5, requires_grad=req_grad),
                torch.ones(5),
                torch.ones(5),
            ]

        from torch._decomp import get_decompositions

        # This simulates what inductor does (running the fw + bw decompositions)
        decompositions = get_decompositions(
            [
                torch.ops.aten._native_batch_norm_legit_functional,
                torch.ops.aten.native_batch_norm_backward,
            ]
        )
        self.verify_aot_autograd(
            f, create_inp(True), test_mutation=True, decompositions=decompositions
        )
        self.verify_aot_autograd(
            f, create_inp(False), test_mutation=True, decompositions=decompositions
        )

    def test_batchnorm_inference(self):
        inp = [
            torch.ones(2, 5, 5, 5, requires_grad=True),
            torch.ones(5, requires_grad=True),
            torch.ones(5, requires_grad=True),
            torch.ones(5),
            torch.ones(5),
        ]

        m = torch.nn.BatchNorm2d(4, 4)
        m.eval()
        fw_graph_cell = [None]
        inp = torch.ones(4, 4, 4, 4)
        fw_graph_cell = [None]
        compiled_m = aot_module(
            m,
            fw_compiler=partial(extract_graph, graph_cell=fw_graph_cell),
            bw_compiler=nop,
            keep_inference_input_mutations=True,
        )
        inp = torch.ones(4, 4, 4, 4)
        with torch.no_grad():
            out = compiled_m(inp)
        # expectation: there are no copy_() calls in the decomposed batch norm when running under training=False (eval mode)
        code = fw_graph_cell[0].code.strip()
        self.assertTrue("copy_" not in str(code))

    def test_input_output_view_simple(self):
        def f(a):
            return a.view(-1)

        inp = [torch.ones(2, 2, requires_grad=False).add(1)]
        self.verify_aot_autograd(f, inp, test_mutation=True)
        inp = [torch.ones(2, 2, requires_grad=True).add(1)]
        fw_graph = self.verify_aot_autograd(f, inp, test_mutation=True)
        # Outputs that alias inputs are pulled out of the graph entirely, so we don't compile anything here
        self.assertExpectedInline(
            fw_graph.code.strip(),
            """\
def forward(self, arg0_1):
    view = torch.ops.aten.view.default(arg0_1, [-1]);  arg0_1 = None
    return (view,)""",
        )

    def test_input_output_view_mutate_multiple(self):
        def f(a, b, c):
            a.mul_(2)
            c.mul_(3)
            return b.view(2, 2), c.view(2, 2)

        def create_inp(req_grad):
            return [
                torch.ones(2, 2, requires_grad=req_grad).add(1),
                torch.ones(2, 2, requires_grad=req_grad).add(1),
                torch.ones(2, 2, requires_grad=req_grad).add(1),
            ]

        self.verify_aot_autograd(f, create_inp(False), test_mutation=True)
        fw_graph = self.verify_aot_autograd(f, create_inp(True), test_mutation=True)
        # The original function returned two outputs, both of which aliased inputs.
        # We expect two outputs in the functional graph, a_updated and c_updated.
        # The actual aliased outputs themselves aren't in the compiled forward graph;
        # Instead, they're generated outside of  the graph.
        self.assertExpectedInline(
            fw_graph.code.strip(),
            """\
def forward(self, primals_1, primals_2, primals_3):
    clone = torch.ops.aten.clone.default(primals_1);  primals_1 = None
    clone_1 = torch.ops.aten.clone.default(primals_3);  primals_3 = None
    mul = torch.ops.aten.mul.Tensor(clone, 2);  clone = None
    mul_1 = torch.ops.aten.mul.Tensor(clone_1, 3);  clone_1 = None
    view = torch.ops.aten.view.default(primals_2, [2, 2]);  primals_2 = None
    view_2 = torch.ops.aten.view.default(mul_1, [2, 2])
    return (mul, mul_1, view, view_2)""",
        )

    def test_input_output_view_metadata_mutate_multiple(self):
        def f(a, b, c):
            b.mul_(3)
            c.t_()
            return a.view(2, 2), b.view(2, 2), c.view(2, 2)

        def create_inp(req_grad):
            return [
                torch.ones(2, 2, requires_grad=req_grad).add(1),
                torch.ones(2, 2, requires_grad=req_grad).add(1),
                torch.ones(2, 2, requires_grad=req_grad).add(1),
            ]

        self.verify_aot_autograd(f, create_inp(False), test_mutation=True)
        fw_graph = self.verify_aot_autograd(f, create_inp(True), test_mutation=True)
        # Important thing to check here: of the three inputs:
        # Only the b.mul_(3) should show up in the graph (we functionalize it and return it).
        # Everything else that does not show up in the graph includes:
        # - The metadata mutation on c (we do it outside the graph)
        # - All 3 original fw outputs, which are aliases of inputs (we regenerate them outside of the graph)
        self.assertExpectedInline(
            fw_graph.code.strip(),
            """\
def forward(self, primals_1, primals_2, primals_3):
    clone = torch.ops.aten.clone.default(primals_2);  primals_2 = None
    view = torch.ops.aten.view.default(primals_3, [2, 2]);  primals_3 = None
    mul = torch.ops.aten.mul.Tensor(clone, 3);  clone = None
    t = torch.ops.aten.t.default(view);  view = None
    view_1 = torch.ops.aten.view.default(primals_1, [2, 2]);  primals_1 = None
    view_3 = torch.ops.aten.view.default(t, [2, 2])
    view_4 = torch.ops.aten.view.default(mul, [2, 2])
    return (mul, t, view_1, view_4, view_3)""",
        )

    def test_input_mutation_and_output_view(self):
        def f(a):
            a.add_(1)
            return a.view(-1)

        inp = [torch.ones(2, 2, requires_grad=False).add(1)]
        self.verify_aot_autograd(f, inp, test_mutation=True)
        inp = [torch.ones(2, 2, requires_grad=True).add(1)]
        fw_graph = self.verify_aot_autograd(f, inp, test_mutation=True)
        # Here, total # of outputs is 1 because:
        # - num_mutated_inps = 1 (a_updated)
        # - num_fw_outputs = 0 (the output is an alias of the input, so we move it outside the compiled fw)
        self.assertExpectedInline(
            fw_graph.code.strip(),
            """\
def forward(self, primals_1):
    clone = torch.ops.aten.clone.default(primals_1);  primals_1 = None
    add = torch.ops.aten.add.Tensor(clone, 1);  clone = None
    view_1 = torch.ops.aten.view.default(add, [-1])
    return (add, view_1)""",
        )

    def test_input_mutation_output_view_multiple(self):
        def f(a, b, c, d):
            b.transpose_(1, 0)
            c.add_(1)
            return d + 1, b.diagonal(), a + c

        def create_inp(req_grad):
            return [
                torch.arange(4, requires_grad=req_grad, dtype=torch.float32)
                .view(2, 2)
                .add(1),
                torch.arange(4, requires_grad=req_grad, dtype=torch.float32)
                .view(2, 2)
                .add(1),
                torch.ones(2, 2, requires_grad=req_grad).add(1),
                torch.ones(2, 2, requires_grad=req_grad).add(1),
            ]

        self.verify_aot_autograd(f, create_inp(False), test_mutation=True)
        fw_graph = self.verify_aot_autograd(f, create_inp(True), test_mutation=True)
        self.assertExpectedInline(
            fw_graph.code.strip(),
            """\
def forward(self, primals_1, primals_2, primals_3, primals_4):
    view = torch.ops.aten.view.default(primals_2, [2, 2]);  primals_2 = None
    clone = torch.ops.aten.clone.default(primals_3);  primals_3 = None
    transpose = torch.ops.aten.transpose.int(view, 1, 0);  view = None
    add = torch.ops.aten.add.Tensor(clone, 1);  clone = None
    add_1 = torch.ops.aten.add.Tensor(primals_4, 1);  primals_4 = None
    diagonal = torch.ops.aten.diagonal.default(transpose)
    add_2 = torch.ops.aten.add.Tensor(primals_1, add);  primals_1 = None
    return (transpose, add, add_1, diagonal, add_2)""",
        )

    def test_output_aliases_intermediate_single(self):
        def f(a):
            out = torch.mul(a, 3)
            return out.view(-1)

        inp = [torch.ones(3, 3, requires_grad=False)]
        self.verify_aot_autograd(f, inp, test_mutation=True)
        inp = [torch.ones(3, 3, requires_grad=True)]
        fw_graph = self.verify_aot_autograd(f, inp, test_mutation=True)
        # In AOTAutograd, we are obligated to make the compiled forward directly return `out`,
        # and reconstruct `out.view(-1)` as a fresh output.
        self.assertExpectedInline(
            fw_graph.code.strip(),
            """\
def forward(self, primals_1):
    mul = torch.ops.aten.mul.Tensor(primals_1, 3);  primals_1 = None
    view = torch.ops.aten.view.default(mul, [-1]);  mul = None
    return (view,)""",
        )

    def test_output_aliases_input_multi_output_view_should_raise_autograd_error(self):
        def f1(a):
            return list(a.unbind(0))

        f1_compiled = aot_function(f1, nop)

        inp1 = torch.ones(3, 3, requires_grad=True).clone()
        inp2 = torch.ones(3, 3, requires_grad=True).clone()
        inp3 = torch.ones(3, 3, requires_grad=True).clone()

        with self.assertRaisesRegex(
            RuntimeError, "Such functions do not allow the output views"
        ):
            out_test1 = f1_compiled(inp1)
            # This raises a runtime error from autograd in eager mode
            out_test1[0].mul_(2)

        with self.assertRaisesRegex(
            RuntimeError, "Such functions do not allow the output views"
        ):
            out_test2 = f1_compiled(inp2)
            inp2.mul_(2)
            # In eager mode, if we mutate a tensor, any multi-output-view aliases
            # get their grad_fn replaced with error nodes, so accessing grad_fn should error
            grad_fn = out_test2[0].grad_fn

        with self.assertRaisesRegex(
            RuntimeError, "Such functions do not allow the output views"
        ):
            out_test3 = f1_compiled(inp3)
            out_test1[0].detach().mul_(2)
            # The above case also applies to detached aliases (they turn the multi-output-view
            # alias's grad_fns into error nodes)
            grad_fn = out_test2[0].grad_fn

    def test_output_aliases_input_multi_output_view(self):
        # All aliased outs are from multi-output views, so AOTAutograd will hide the aliasing from autograd.
        def f1(a):
            return list(a.unbind(0))

        inp = torch.ones(3, 3, requires_grad=True)
        inp_ref = torch.ones(3, 3, requires_grad=True)
        f1_compiled = aot_function(f1, nop)

        out_ref = f1(inp_ref)
        out_test = f1_compiled(inp)
        # Assert that we get CompiledFunctionBackward in the backward graph,
        # and not AsStridedBackward. No view-regeneration necessary for this mult-output view case.
        # See Note: [AOTAutograd: differentiable outputs that alias each other from a multi-output view call]
        self.assertTrue(
            all("CompiledFunctionBackward" in str(o.grad_fn) for o in out_test)
        )

        sum(out_ref).sum().backward()
        sum(out_test).sum().backward()
        self.assertEqual(inp_ref.grad, inp.grad)

        # Several of the outputs are from multi-output views.
        # However: they are part of the same alias set as "a", and "a.view(out.shape)",
        # which are both user-visible.
        # AOTAutograd will not try to be smart here and hide the aliasing relationships from autograd.
        # Instead, it will perform its "output aliases input" logic, and regenerate all aliases.
        def f3(a):
            return *list(a.unbind(0)), a.view(a.shape)

        inp = torch.ones(3, 3, requires_grad=True)
        inp_ref = torch.ones(3, 3, requires_grad=True)
        f3_compiled = aot_function(f3, nop)

        inp_ref_clone = inp_ref.clone()
        inp_clone = inp.clone()
        out_ref = f3(inp_ref_clone)
        out_test = f3_compiled(inp_clone)
        self.assertTrue(all("UnbindBackward" in str(o.grad_fn) for o in out_test[:3]))

        # The last output is not from a multi-output view, so autograd will let us mutate it.
        out_ref[-1].mul_(2)
        out_test[-1].mul_(2)
        # Also mutate the input, which should affect the aliased output.
        inp_ref_clone.view(-1).mul_(3)
        inp_clone.view(-1).mul_(3)
        # Do backward
        (inp_ref + out_ref[-1]).sum().backward()
        (inp + out_test[-1]).sum().backward()
        self.assertEqual(inp_ref.grad, inp.grad)

    def test_output_aliases_intermediate_multi_output_view(self):
        # All aliased outs are from multi-output views, so AOTAutograd will hide the aliasing from autograd.
        def f1(a):
            out = torch.mul(a, 3)
            return list(out.unbind(0))

        inp = torch.ones(3, 3, requires_grad=True)
        inp_ref = torch.ones(3, 3, requires_grad=True)
        f1_compiled = aot_function(f1, nop)

        out_ref = f1(inp_ref)
        out_test = f1_compiled(inp)
        # Assert that we get CompiledFunctionBackward in the backward graph,
        # and not AsStridedBackward. No view-regeneration necessary for this mult-output view case.
        # See Note: [AOTAutograd: differentiable outputs that alias each other from a multi-output view call]
        self.assertTrue(
            all("CompiledFunctionBackward" in str(o.grad_fn) for o in out_test)
        )

        sum(out_ref).sum().backward()
        sum(out_test).sum().backward()
        self.assertEqual(inp_ref.grad, inp.grad)

        # All aliased outs but one are from multi-output views, so AOTAutograd will hide the aliasing from autograd.
        def f2(a):
            out = torch.mul(a, 3)
            return *list(out.unbind(0)), out

        inp = torch.ones(3, 3, requires_grad=True)
        inp_ref = torch.ones(3, 3, requires_grad=True)
        f2_compiled = aot_function(f2, nop)

        out_ref = f2(inp_ref)
        out_test = f2_compiled(inp)
        # Assert that we get CompiledFunctionBackward in the backward graph,
        # and not AsStridedBackward. No view-regeneration necessary for this mult-output view case.
        # See Note: [AOTAutograd: differentiable outputs that alias each other from a multi-output view call]
        self.assertTrue(
            all("CompiledFunctionBackward" in str(o.grad_fn) for o in out_test)
        )

        # The last output is not from a multi-output view, so autograd will let us mutate it.
        out_ref[-1].mul_(2)
        out_test[-1].mul_(2)
        out_ref[-1].sum().backward()
        out_test[-1].sum().backward()
        self.assertEqual(inp_ref.grad, inp.grad)

        # All aliased outs but one are from multi-output views, so AOTAutograd will hide the aliasing from autograd.
        def f3(a):
            out = torch.mul(a, 3)
            return *list(out.unbind(0)), out.view(out.shape)

        inp = torch.ones(3, 3, requires_grad=True)
        inp_ref = torch.ones(3, 3, requires_grad=True)
        f3_compiled = aot_function(f3, nop)

        out_ref = f3(inp_ref)
        out_test = f3_compiled(inp)
        # Assert that we get CompiledFunctionBackward in the backward graph,
        # and not AsStridedBackward. No view-regeneration necessary for this mult-output view case.
        # See Note: [AOTAutograd: differentiable outputs that alias each other from a multi-output view call]
        self.assertTrue(
            all("CompiledFunctionBackward" in str(o.grad_fn) for o in out_test)
        )

        # The last output is not from a multi-output view, so autograd will let us mutate it.
        out_ref[-1].mul_(2)
        out_test[-1].mul_(2)
        out_ref[-1].sum().backward()
        out_test[-1].sum().backward()
        self.assertEqual(inp_ref.grad, inp.grad)

        # There are 5 outputs that all alias each other.
        # 3 of them come from multi-output views, but the other 3 are "ordinary" aliases.
        # Therefore, AOTAutograd will not attempt the multi-output-view optimization,
        # and apply the intermediate_base logic to all aliases.
        # (In theory we could probably get AOTAutograd to only apply the intermediate base
        # logic to the last 2 outputs and not the first 3. We should probably
        # just do the graph partitioning defined in this doc instead though).
        # https://docs.google.com/document/d/1DlfFq8TKbuAn2zyJxLfoW-X1qkkm5PLdHFtySo03QAk/edit
        def f4(a):
            out = torch.mul(a, 3)
            # also return the graph intermediate directly,
            # which will force AOTAutograd to do the "intermediate base" logic.
            # (Why? The user can mutate "out", which should change the autograd metadata
            #  of the other aliased outputs)
            return *list(out.unbind(0)), out, out.view(out.shape)

        inp = torch.ones(3, 3, requires_grad=True)
        inp_ref = torch.ones(3, 3, requires_grad=True)
        f4_compiled = aot_function(f4, nop)

        out_ref = f4(inp_ref)
        out_test = f4_compiled(inp)
        # Mutate the last output of f4 (autograd will allow this, since it is not a multi-output view,
        # as long as *only* the non-multi-output views participate in the backward)
        # Note: We could probably try to hide **only** the multi-output views from autograd here
        # and only do the intermediate base logic for the last two aliases.
        # Longer term solution of graph partitioning is probably cleaner though (see the note).
        out_ref[-1].mul_(2)
        out_test[-1].mul_(2)

        out_ref_sum = out_ref[-1] + out_ref[-2]
        out_test_sum = out_test[-1] + out_test[-2]
        out_ref_sum.sum().backward()
        out_test_sum.sum().backward()
        self.assertEqual(inp_ref.grad, inp.grad)

    def test_output_aliases_intermediate_mutation_linear(self):
        def f(x):
            return (x + 1).view(-1)

        inp = [torch.ones(3, 3, requires_grad=True)]
        # use inductor's decomps (which will e.g. turn _unsafe_view() into view())
        from torch._inductor.decomposition import decompositions

        f_compiled = aot_function(f, nop, decompositions=decompositions)

        out_ref = f(*inp)
        out_test = f_compiled(*inp)

        out_ref.mul_(2)
        out_test.mul_(2)
        self.assertEqual(out_ref, out_test)

    def test_output_aliases_intermediate_no_grad(self):
        def f(a, b):
            out = torch.mul(a, 3)
            # First output is an alias of an intermediate that doesn't require grad
            return out.view(-1), b.add(1)

        inp = [torch.ones(3, 3), torch.ones(3, 3, requires_grad=False)]
        self.verify_aot_autograd(f, inp, test_mutation=True)
        inp = [torch.ones(3, 3), torch.ones(3, 3, requires_grad=True)]
        fw_graph = self.verify_aot_autograd(f, inp, test_mutation=True)
        # important bit: we don't bother generating an intermediate base as an output in the graph,
        # because the intermediate base itself didn't require gradients.
        # (the only problematic case is when both the base and the aliasesed output require gradients).
        self.assertExpectedInline(
            fw_graph.code.strip(),
            """\
def forward(self, primals_1, primals_2):
    mul = torch.ops.aten.mul.Tensor(primals_1, 3);  primals_1 = None
    view = torch.ops.aten.view.default(mul, [-1]);  mul = None
    add = torch.ops.aten.add.Tensor(primals_2, 1);  primals_2 = None
    return (view, add)""",
        )

    def test_output_aliases_intermediate_returned_multiple_times(self):
        def f(a):
            out = torch.mul(a, 3)
            out_view = out.view(-1)
            return out, out_view, out

        inp = [torch.ones(3, 3, requires_grad=False)]
        self.verify_aot_autograd(f, inp, test_mutation=True)
        inp = [torch.ones(3, 3, requires_grad=True)]
        fw_graph = self.verify_aot_autograd(f, inp, test_mutation=True)

    def test_output_aliases_intermediate_multiple(self):
        def f(a):
            out = torch.mul(a, 3)
            # AOTAutograd should manually generate these two output views in the epilogue.
            return out.view(-1), out.view(-1)

        inp = [torch.ones(3, 3, requires_grad=False)]
        self.verify_aot_autograd(f, inp, test_mutation=True)
        inp = [torch.ones(3, 3, requires_grad=True)]
        fw_graph = self.verify_aot_autograd(f, inp, test_mutation=True)
        self.assertExpectedInline(
            fw_graph.code.strip(),
            """\
def forward(self, primals_1):
    mul = torch.ops.aten.mul.Tensor(primals_1, 3);  primals_1 = None
    view = torch.ops.aten.view.default(mul, [-1])
    view_1 = torch.ops.aten.view.default(mul, [-1])
    return (view, view_1, mul)""",
        )

    def test_output_aliases_intermediate_and_returned(self):
        def f(a):
            out = torch.mul(a, 3)
            # AOTAutograd should manually generate the first output (a view of an intermediate)
            # but not the second (which is itself the intermediate for the first)
            return out.view(-1), out

        inp = [torch.ones(3, 3, requires_grad=False)]
        self.verify_aot_autograd(f, inp, test_mutation=True)
        inp = [torch.ones(3, 3, requires_grad=True)]
        fw_graph = self.verify_aot_autograd(f, inp, test_mutation=True)
        self.assertExpectedInline(
            fw_graph.code.strip(),
            """\
def forward(self, primals_1):
    mul = torch.ops.aten.mul.Tensor(primals_1, 3);  primals_1 = None
    view = torch.ops.aten.view.default(mul, [-1])
    return (view, mul)""",
        )

    def test_output_aliases_intermediate_and_returned_flipped(self):
        def f(a):
            out = torch.mul(a, 3)
            # AOTAutograd should manually generate the first output (a view of an intermediate)
            # but not the second (which is itself the intermediate for the first)
            return out, out.view(-1)

        inp = [torch.ones(3, 3, requires_grad=False)]
        self.verify_aot_autograd(f, inp, test_mutation=True)
        inp = [torch.ones(3, 3, requires_grad=True)]
        fw_graph = self.verify_aot_autograd(f, inp, test_mutation=True)
        self.assertExpectedInline(
            fw_graph.code.strip(),
            """\
def forward(self, primals_1):
    mul = torch.ops.aten.mul.Tensor(primals_1, 3);  primals_1 = None
    view = torch.ops.aten.view.default(mul, [-1])
    return (mul, view)""",
        )

    def test_output_aliases_intermediate_and_returned_different_grad(self):
        def f(a):
            out = torch.mul(a, 3)
            # AOTAutograd should manually generate the first output (a view of an intermediate)
            # but not the second (which is itself the intermediate for the first)
            return out.view(-1), out, out[0].detach()

        inp = [torch.ones(3, 3, requires_grad=False)]
        self.verify_aot_autograd(f, inp, test_mutation=True)
        inp = [torch.ones(3, 3, requires_grad=True)]
        fw_graph = self.verify_aot_autograd(f, inp, test_mutation=True)
        self.assertExpectedInline(
            fw_graph.code.strip(),
            """\
def forward(self, primals_1):
    mul = torch.ops.aten.mul.Tensor(primals_1, 3);  primals_1 = None
    view = torch.ops.aten.view.default(mul, [-1])
    select = torch.ops.aten.select.int(mul, 0, 0)
    detach = torch.ops.aten.detach.default(select);  select = None
    detach_1 = torch.ops.aten.detach.default(detach);  detach = None
    detach_2 = torch.ops.aten.detach.default(detach_1);  detach_1 = None
    return (view, mul, detach_2)""",
        )

    def test_output_aliases_intermediate_inplace_view(self):
        def f(a):
            out = torch.mul(a, 3)
            out.t_()
            return out

        inp = [torch.ones(2, 4, requires_grad=True)]

        # TODO: fix this test.
        # See https://github.com/pytorch/pytorch/issues/90507
        # self.verify_aot_autograd(f, inp, test_mutation=True)

    def test_output_aliases_intermediate_inplace_view_with_detach(self):
        def f(a):
            out = torch.mul(a, 3)
            out.t_()
            out.detach_()
            # Thanks to the detach_() AOT Autograd doesn't need to do anything.
            # `out` will show up as having OutputType.non_alias,
            # and ._is_view() == False
            return out, a + 1

        inp = [torch.ones(2, 4, requires_grad=False)]
        self.verify_aot_autograd(f, inp, test_mutation=True)
        inp = [torch.ones(2, 4, requires_grad=True)]
        fw_graph = self.verify_aot_autograd(f, inp, test_mutation=True)
        self.assertExpectedInline(
            fw_graph.code.strip(),
            """\
def forward(self, primals_1):
    mul = torch.ops.aten.mul.Tensor(primals_1, 3)
    t = torch.ops.aten.t.default(mul);  mul = None
    add = torch.ops.aten.add.Tensor(primals_1, 1);  primals_1 = None
    return (t, add)""",
        )

    def test_output_aliases_intermediate_inplace_view_and_view(self):
        def f(a):
            out = torch.mul(a, 3)
            out_view = out.unsqueeze(0)
            out.t_()
            out_view2 = out.unsqueeze(0)
            return out_view, out, out_view2

        inp = [torch.ones(2, 4, requires_grad=True)]

        # TODO: fix this test.
        # See <github issue link>
        # self.verify_aot_autograd(f, inp, test_mutation=True)

    def test_output_aliases_intermediate_multiple_mixed(self):
        def f(a):
            out1 = torch.mul(a, 3)
            out2 = torch.mul(a, 4)
            # AOTAutograd should manually generate these two output views in the epilogue.
            return out1.view(-1), out2.transpose(1, 0), out1.transpose(1, 0)

        inp = [torch.ones(3, 3, requires_grad=False)]
        self.verify_aot_autograd(f, inp, test_mutation=True)
        inp = [torch.ones(3, 3, requires_grad=True)]
        fw_graph = self.verify_aot_autograd(f, inp, test_mutation=True)
        self.assertExpectedInline(
            fw_graph.code.strip(),
            """\
def forward(self, primals_1):
    mul = torch.ops.aten.mul.Tensor(primals_1, 3)
    mul_1 = torch.ops.aten.mul.Tensor(primals_1, 4);  primals_1 = None
    view = torch.ops.aten.view.default(mul, [-1])
    transpose = torch.ops.aten.transpose.int(mul_1, 1, 0);  mul_1 = None
    transpose_1 = torch.ops.aten.transpose.int(mul, 1, 0)
    return (view, transpose, transpose_1, mul)""",
        )

    def test_output_all_alias_types(self):
        # There are 3 types of aliasing that require us to return metadata in the compiled fw:
        # (1) outputs that are views of inputs
        # (2) outputs that are views of intermediates
        # (3) inputs that get metadata mutations
        # test all 3 of them here
        def f(a):
            a.transpose_(1, 0)
            tmp = a.mul(2)
            return tmp.squeeze(), tmp.transpose(1, 0), a.unsqueeze(0)

        def inp_callable(req_grad):
            x = torch.ones(1, 2, 4, requires_grad=req_grad).clone()
            return [(x,), (x,)]

        self.verify_aot_autograd(
            f, partial(inp_callable, req_grad=False), test_mutation=True
        )
        fw_graph = self.verify_aot_autograd(
            f, partial(inp_callable, req_grad=True), test_mutation=True
        )
        # TODO: make this test run with dynamic shapes so it is more meaningful
        # metadata output order: (a_updated_meta, out1_meta, out2_meta, out3_meta)
        self.assertExpectedInline(
            fw_graph.code.strip(),
            """\
def forward(self, primals_1):
    view = torch.ops.aten.view.default(primals_1, [1, 2, 4]);  primals_1 = None
    transpose = torch.ops.aten.transpose.int(view, 1, 0);  view = None
    mul = torch.ops.aten.mul.Tensor(transpose, 2)
    squeeze = torch.ops.aten.squeeze.default(mul)
    transpose_1 = torch.ops.aten.transpose.int(mul, 1, 0)
    unsqueeze = torch.ops.aten.unsqueeze.default(transpose, 0)
    return (transpose, squeeze, transpose_1, unsqueeze, mul)""",
        )

    @parametrize("req_grad", [False, True])
    def test_subclass_metadata_mutation(self, req_grad):
        def f(a):
            a.transpose_(1, 0)
            tmp = a.mul(2)
            return tmp.transpose(1, 0)

        def inp_callable(req_grad):
            x = torch.ones(1, 2, 4, requires_grad=req_grad).clone()
            return [(x,), (x,)]

        # See https://github.com/pytorch/pytorch/issues/114975
        with self.assertRaisesRegex(
            RuntimeError,
            "Metadata mutations are currently not allowed on tensor subclasses",
        ):
            self.verify_aot_autograd(
                f,
                partial(inp_callable, req_grad=req_grad),
                test_mutation=True,
                make_inputs_subclasses=True,
            )

    def test_input_data_and_metadata_mutation(self):
        def f(a):
            a.t_()
            a[0].mul_(2)
            return a.view(a.shape)

        inp = [torch.ones(3, 3, requires_grad=False)]
        self.verify_aot_autograd(f, inp, test_mutation=True)
        inp = [torch.ones(3, 3, requires_grad=True)]
        fw_graph = self.verify_aot_autograd(f, inp, test_mutation=True)
        self.assertExpectedInline(
            fw_graph.code.strip(),
            """\
def forward(self, primals_1):
    clone = torch.ops.aten.clone.default(primals_1);  primals_1 = None
    t = torch.ops.aten.t.default(clone)
    select = torch.ops.aten.select.int(t, 0, 0);  t = None
    mul = torch.ops.aten.mul.Tensor(select, 2);  select = None
    t_1 = torch.ops.aten.t.default(clone);  clone = None
    select_scatter = torch.ops.aten.select_scatter.default(t_1, mul, 0, 0);  t_1 = mul = None
    t_2 = torch.ops.aten.t.default(select_scatter);  select_scatter = None
    t_4 = torch.ops.aten.t.default(t_2)
    t_6 = torch.ops.aten.t.default(t_2);  t_2 = None
    view_1 = torch.ops.aten.view.default(t_6, [3, 3]);  t_6 = None
    return (t_4, view_1)""",
        )

    def test_view_and_inplace_view(self):
        def f(a, b):
            a.t_()
            return b.view(b.shape), a.view(a.shape)

        def create_inp(req_grad):
            return [
                torch.ones(3, 3, requires_grad=req_grad),
                torch.ones(3, 3, requires_grad=req_grad),
            ]

        self.verify_aot_autograd(f, create_inp(False), test_mutation=True)
        fw_graph = self.verify_aot_autograd(f, create_inp(True), test_mutation=True)
        self.assertExpectedInline(
            fw_graph.code.strip(),
            """\
def forward(self, arg0_1, arg1_1):
    t = torch.ops.aten.t.default(arg0_1);  arg0_1 = None
    view = torch.ops.aten.view.default(arg1_1, [3, 3]);  arg1_1 = None
    view_1 = torch.ops.aten.view.default(t, [3, 3])
    return (t, view, view_1)""",
        )

    def test_view_detach(self):
        def f(a):
            tmp = a.detach()
            a.mul_(2)
            return a, tmp

        inp = [torch.ones(3, 3, requires_grad=True)]
        self.verify_aot_autograd(f, inp, test_mutation=True)
        inp = [torch.ones(3, 3, requires_grad=False)]
        self.verify_aot_autograd(f, inp, test_mutation=True)

    def test_input_inplace_requires_grad_true(self):
        def f(a, b):
            a.requires_grad_(True)
            return a.mul(3), b.mul(4)

        inp = [
            # First inp doesnt require grad, but we switch it on
            torch.ones(3, 3, requires_grad=False),
            torch.ones(3, 3, requires_grad=True),
        ]

        fw_graph = self.verify_aot_autograd(f, inp, test_mutation=True)
        self.assertExpectedInline(
            fw_graph.code.strip(),
            """\
def forward(self, primals_1, primals_2):
    mul = torch.ops.aten.mul.Tensor(primals_1, 3);  primals_1 = None
    mul_1 = torch.ops.aten.mul.Tensor(primals_2, 4);  primals_2 = None
    return (mul, mul_1)""",
        )

    # This is a torture test:
    # a and b get turned into a synthetic base in the compiled graph
    # One gets a data mutation, the other gets a metadata mutation.
    # We need to make sure that the metadata mutation gets propagated
    # back to the original input.
    @skipIfDynamoInput("Dynamo removes runtime error")
    def test_input_data_and_metadata_mutation_aliases_other_input(self):
        # a and b are aliased
        def f(a, b):
            a.mul_(2)
            b.t_()
            return a.mul(b)

        def inp_callable(req_grad):
            base = torch.ones(2, 2, requires_grad=req_grad)
            # Note: in our test, the add() is important because we need the graph inputs to be non-leaves so we can mutate them.
            x = base.add(1)
            inp1 = x[0]
            inp2 = x[0]
            return [base], [inp1, inp2]

        self.verify_aot_autograd(
            f, partial(inp_callable, req_grad=False), test_mutation=True
        )
        self.verify_aot_autograd(
            f, partial(inp_callable, req_grad=True), test_mutation=True
        )
        with self.assertRaisesRegex(
            RuntimeError,
            "Encountered aliased inputs that are mutated in the graph, but",
        ):
            self.verify_aot_autograd(
                f,
                partial(inp_callable, req_grad=False),
                test_mutation=True,
                make_inputs_subclasses=True,
            )
        with self.assertRaisesRegex(
            RuntimeError,
            "Encountered aliased inputs that are mutated in the graph, but",
        ):
            self.verify_aot_autograd(
                f,
                partial(inp_callable, req_grad=True),
                test_mutation=True,
                make_inputs_subclasses=True,
            )

    # https://github.com/pytorch/pytorch/issues/106456
    def test_input_mutation_noncontiguous(self):
        def f(a):
            a.mul_(2)
            return a + 1

        def inp_callable(req_grad):
            base = torch.ones(2, 2, requires_grad=req_grad)
            x = base.add(1)
            # create a non-contiguous view to pass as an input to the compiler
            inp = x[:, 0]
            return [base], [inp]

        self.verify_aot_autograd(
            f, partial(inp_callable, req_grad=False), test_mutation=True
        )
        self.verify_aot_autograd(
            f, partial(inp_callable, req_grad=True), test_mutation=True
        )
        with self.assertRaisesRegex(
            RuntimeError,
            "Mutations on non-contiguous inputs are currently not allowed on tensor subclasses",
        ):
            self.verify_aot_autograd(
                f,
                partial(inp_callable, req_grad=False),
                test_mutation=True,
                make_inputs_subclasses=True,
            )
        with self.assertRaisesRegex(
            RuntimeError,
            "Mutations on non-contiguous inputs are currently not allowed on tensor subclasses",
        ):
            self.verify_aot_autograd(
                f,
                partial(inp_callable, req_grad=True),
                test_mutation=True,
                make_inputs_subclasses=True,
            )

    def test_backward_mutation_data(self):
        class BwMutation(torch.autograd.Function):
            @staticmethod
            def forward(ctx, x):
                ctx.save_for_backward(x)
                return x.clone()

            @staticmethod
            def backward(ctx, grad_output):
                (x,) = ctx.saved_tensors
                # bw mutation
                x.mul_(2)
                return grad_output.clone()

        def f(a, b):
            out = BwMutation.apply(b)
            return a * out

        inp_no_grad = [
            torch.ones(3, 3, requires_grad=True),
            torch.ones(3, 3, requires_grad=False),
        ]

        # Mutation on buffer that does not require grad during the backward is allowed
        self.verify_aot_autograd(f, inp_no_grad, test_mutation=True)

        inp_grad = [
            torch.ones(3, 3, requires_grad=True),
            torch.ones(3, 3, requires_grad=True),
        ]
        self.verify_aot_autograd(f, inp_grad, test_mutation=True)

    def test_backward_mutation_metadata(self):
        class BwMutation(torch.autograd.Function):
            @staticmethod
            def forward(ctx, a, b):
                ctx.save_for_backward(b)
                return a.clone(), b.clone()

            @staticmethod
            def backward(ctx, grad_a, grad_b):
                (b,) = ctx.saved_tensors
                # bw metadata mutation
                b.transpose_(1, 0)
                return grad_a.clone(), grad_b.clone()

        def f(a, b):
            a_, b_ = BwMutation.apply(a, b)
            out = a_ * b_
            return out

        inp_no_grad = [
            torch.ones(3, 3, requires_grad=True),
            torch.ones(3, 3, requires_grad=False),
        ]

        with self.assertRaisesRegex(
            AssertionError, "input that had its metadata mutated in the backward"
        ):
            self.verify_aot_autograd(f, inp_no_grad, test_mutation=True)

    def test_backward_mutation_on_grad_out(self):
        class BwMutation(torch.autograd.Function):
            @staticmethod
            def forward(ctx, x):
                return x.clone()

            @staticmethod
            def backward(ctx, grad_output):
                grad_output.mul_(2)
                return grad_output.clone()

        def f(a, b):
            tmp = a * b
            out = BwMutation.apply(tmp)
            return out

        inp_grad = [
            torch.ones(3, 3, requires_grad=True),
            torch.ones(3, 3, requires_grad=True),
        ]
        f_compiled = aot_function(f, nop)
        with self.assertRaisesRegex(
            AssertionError, "input to the backward that was mutated during the backward"
        ):
            out = f_compiled(*inp_grad)

    def test_backward_mutation_forward_inputs(self):
        @torch.library.custom_op("_test::_clone", mutates_args={})
        def f(x: torch.Tensor, x1: torch.Tensor) -> torch.Tensor:
            return x.clone()

        def f_fake(x, x1):
            return torch.empty_like(x)

        def backward(ctx, grad):
            with torch.no_grad():
                ctx.x1.zero_()
            return grad * 2, None

        def setup_context(ctx, inputs, output):
            (x, x1) = inputs
            ctx.x = x
            ctx.x1 = x1

        f.register_fake(f_fake)
        f.register_autograd(backward, setup_context=setup_context)

        def fn(x: torch.Tensor, x1: torch.Tensor, x2: torch.Tensor) -> torch.Tensor:
            x2.mul_(5)
            return torch.ops._test._clone(x, x1) + x2

        inp_x, inp_x1, inp_x2 = (
            torch.randn(3, requires_grad=True),
            torch.randn(3, requires_grad=False),
            torch.randn(3, requires_grad=False),
        )

        ref_x, ref_x1, ref_x2 = inp_x.clone(), inp_x1.clone(), inp_x2.clone()
        ref_y = fn(ref_x, ref_x1, ref_x2)

        compiled_f = aot_function(fn, nop, keep_inference_input_mutations=True)

        x, x1, x2 = inp_x.clone(), inp_x1.clone(), inp_x2.clone()
        y = compiled_f(x, x1, x2)

        # Verify mutation in forward applied and mutation in backward is not in forward
        self.assertEqual(ref_x, x)
        self.assertEqual(ref_x1, x1)
        self.assertEqual(ref_x2, x2)
        self.assertEqual(ref_y, y)

        ref_y.sum().backward()
        y.sum().backward()

        # Verify mutations in backward applied
        self.assertEqual(ref_x, x)
        self.assertEqual(ref_x1, x1)
        self.assertEqual(ref_x2, x2)
        self.assertEqual(ref_y, y)

        self.assertEqual(ref_x.grad, x.grad)
        self.assertEqual(ref_x1.grad, x1.grad)
        self.assertEqual(ref_x2.grad, x2.grad)

    def test_backward_mutation_forward_inputs_create_graph(self):
        @torch.library.custom_op("_test::_clone_create_graph", mutates_args={})
        def f(x: torch.Tensor, x1: torch.Tensor) -> torch.Tensor:
            return x.clone()

        def f_fake(x, x1):
            return torch.empty_like(x)

        def backward(ctx, grad):
            with torch.no_grad():
                ctx.x1.zero_()
            return grad * 2, None

        def setup_context(ctx, inputs, output):
            (x, x1) = inputs
            ctx.x = x
            ctx.x1 = x1

        f.register_fake(f_fake)
        f.register_autograd(backward, setup_context=setup_context)

        def fn(x: torch.Tensor, x1: torch.Tensor) -> torch.Tensor:
            return torch.ops._test._clone_create_graph(x, x1)

        inp_x, inp_x1 = torch.randn(3, requires_grad=True), torch.randn(
            3, requires_grad=True
        )

        ref_x, ref_x1 = inp_x.clone(), inp_x1.clone()
        ref_y = f(ref_x, ref_x1)
        ref_y.sum().backward()
        x, x1 = inp_x.clone(), inp_x1.clone()
        compiled_f = aot_function(fn, nop)
        y = compiled_f(x, x1)
        loss = y.sum()
        with self.assertRaisesRegex(
            RuntimeError,
            "aot_autograd does not support input mutations with requires_grad in backward for create_graph=True",
        ):
            torch.autograd.grad(loss, inp_x, create_graph=True)
        # Not checking equality of ref and x as Exception is expected

    # Partially addresses https://github.com/pytorch/pytorch/issues/106457
    def test_input_mutation_false_aliasing(self):
        def f(a, b):
            a.mul_(3)
            b.mul_(2)
            return a.clone().view(-1) + b.clone().view(-1)

        # No overlap, contiguous
        def inp_callable1(req_grad):
            base = torch.ones(4, 4, requires_grad=req_grad)
            x = base.add(1)
            # create two views that share storage, but are actually non-overlapping
            a = x[0:2]
            b = x[2:4]
            return [base], [a, b]

        fw_graph = self.verify_aot_autograd(
            f, partial(inp_callable1, req_grad=False), test_mutation=True
        )
        self.verify_aot_autograd(
            f, partial(inp_callable1, req_grad=True), test_mutation=True
        )
        self.verify_aot_autograd(
            f,
            partial(inp_callable1, req_grad=False),
            test_mutation=True,
            make_inputs_subclasses=True,
        )
        # Input mutations on subclasses with training graphs fail backward guards today.
        with self.assertRaisesRegex(
            AssertionError,
            "attempted to compile the backward with incorrect subclass metadata",
        ):
            self.verify_aot_autograd(
                f,
                partial(inp_callable1, req_grad=True),
                test_mutation=True,
                make_inputs_subclasses=True,
            )

        # Important characteristic: the graph takes in 2 inputs!
        # That shows that we didn't try to run our complicated synthetic base logic,
        # because we successfully detected false aliasing across the two inputs.
        self.assertExpectedInline(
            fw_graph.code.strip(),
            """\
def forward(self, arg0_1, arg1_1):
    mul = torch.ops.aten.mul.Tensor(arg0_1, 3);  arg0_1 = None
    mul_1 = torch.ops.aten.mul.Tensor(arg1_1, 2);  arg1_1 = None
    clone = torch.ops.aten.clone.default(mul)
    view = torch.ops.aten.view.default(clone, [-1]);  clone = None
    clone_1 = torch.ops.aten.clone.default(mul_1)
    view_1 = torch.ops.aten.view.default(clone_1, [-1]);  clone_1 = None
    add = torch.ops.aten.add.Tensor(view, view_1);  view = view_1 = None
    return (mul, mul_1, add)""",
        )

        # No overlap, non-contiguous: first tensor ends before second tensor start
        def inp_callable2(req_grad):
            base = torch.ones(256, requires_grad=req_grad)
            x = base.add(1)
            a = x.as_strided((4, 4), (8, 1), storage_offset=0)
            b = x.as_strided((4, 4), (8, 1), storage_offset=28)
            return [base], [a, b]

        # No overlap, non-contiguous: tensors are perfectly interleaved
        def inp_callable3(req_grad):
            base = torch.ones(4, 4, requires_grad=req_grad)
            x = base.add(1)
            a = x[:, 0:2]
            b = x[:, 2:4]
            return [base], [a, b]

        # No overlap, non-contiguous
        def inp_callable4(req_grad):
            base = torch.ones(256, requires_grad=req_grad)
            x = base.add(1)
            a = x.as_strided((4, 4), (9, 1), storage_offset=0)
            b = x.as_strided((4, 4), (9, 1), storage_offset=22)
            return [base], [a, b]

        # No overlap, non-contiguous
        def inp_callable5(req_grad):
            base = torch.ones(256, requires_grad=req_grad)
            x = base.add(1)
            a = x.as_strided((4, 4), (9, 1), storage_offset=0)
            b = x.as_strided((4, 4), (9, 1), storage_offset=23)
            return [base], [a, b]

        # No overlap, non-contiguous
        def inp_callable6(req_grad):
            base = torch.ones(256, requires_grad=req_grad)
            x = base.add(1)
            # a's last element is at offset 195 (24 total elements)
            a = x.as_strided((2, 4, 3), (110, 24, 4), storage_offset=5)
            # b's first element is at offset 196: no overlap
            b = x[196 : 196 + a.numel()]
            return [base], [a, b]

        # overlap! non-contiguous
        def inp_callable_overlap1(req_grad):
            base = torch.ones(256, requires_grad=req_grad)
            x = base.add(1)
            a = x.as_strided((4, 4), (9, 1), storage_offset=0)
            b = x.as_strided((4, 4), (9, 1), storage_offset=24)
            return [base], [a, b]

        # overlap! non-contiguous
        def inp_callable_overlap2(req_grad):
            base = torch.ones(256, requires_grad=req_grad)
            x = base.add(1)
            a = x.as_strided((4, 4), (9, 1), storage_offset=0)
            b = x.as_strided((4, 4), (9, 1), storage_offset=25)
            return [base], [a, b]

        # overlap! non-contiguous
        def inp_callable_overlap3(req_grad):
            base = torch.ones(256, requires_grad=req_grad)
            x = base.add(1)
            # a's last element is at offset 195 (24 total elements)
            a = x.as_strided((2, 4, 3), (110, 24, 4), storage_offset=5)
            # b's first element is at offset 195: overlap!
            b = x[195 : 195 + a.numel()]
            return [base], [a, b]

        fw_graph2 = self.verify_aot_autograd(
            f, partial(inp_callable2, req_grad=False), test_mutation=True
        )
        fw_graph3 = self.verify_aot_autograd(
            f, partial(inp_callable3, req_grad=False), test_mutation=True
        )
        fw_graph4 = self.verify_aot_autograd(
            f, partial(inp_callable4, req_grad=False), test_mutation=True
        )
        fw_graph5 = self.verify_aot_autograd(
            f, partial(inp_callable5, req_grad=False), test_mutation=True
        )
        fw_graph6 = self.verify_aot_autograd(
            f, partial(inp_callable6, req_grad=False), test_mutation=True
        )

        fw_graph_overlap1 = self.verify_aot_autograd(
            f, partial(inp_callable_overlap2, req_grad=False), test_mutation=True
        )
        fw_graph_overlap2 = self.verify_aot_autograd(
            f, partial(inp_callable_overlap1, req_grad=False), test_mutation=True
        )

        # All non-overlap graphs should be the same since we detected false aliasing
        self.assertEqual(str(fw_graph.code), str(fw_graph2.code))
        self.assertEqual(str(fw_graph.code), str(fw_graph3.code))
        self.assertEqual(str(fw_graph.code), str(fw_graph4.code))
        self.assertEqual(str(fw_graph.code), str(fw_graph5.code))
        self.assertEqual(str(fw_graph.code), str(fw_graph6.code))

        # All overlap graphs should be the same since we detected real aliasing
        self.assertNotEqual(str(fw_graph.code), str(fw_graph_overlap1.code))
        self.assertNotEqual(str(fw_graph.code), str(fw_graph_overlap2.code))
        self.assertTrue("as_strided_scatter" in str(fw_graph_overlap1.code))
        self.assertTrue("as_strided_scatter" in str(fw_graph_overlap2.code))

    @unittest.skipIf(not torch.cuda.is_available(), "CUDA is unavailable")
    def test_mem_leak_from_save_for_bw(self):
        # See a full diagnosis at this issue: https://github.com/pytorch/pytorch/issues/94990
        # Note [Detaching saved tensors in AOTAutograd]
        # This program creates a ref-cycle. Long term, we should fix this ref cycle
        # (since it can arise, naturally albeit rarely, from uses of autograd.Function).
        # But AOTAutograd makes it more likely to show up from tracing user programs,
        # so we deal with it by manually detaching the tensors that we save for backward.
        # This is completely wrong and would give wrong results if we were to do double backward.
        # Fortunately today, double backward is explicitly banned in AOTAutograd.
        def f(a, b):
            add = a + a
            split = torch.functional.split(add, [4, 4], dim=1)
            getitem_2 = split[1]
            unsqueeze = getitem_2.unsqueeze(-1)
            mul = unsqueeze * b
            return (getitem_2, mul)

        f_compiled = aot_function(f, nop)
        inps = [
            torch.ones(8, 8, device="cuda", requires_grad=True),
            torch.ones(1, 4, 1, device="cuda", requires_grad=True),
        ]
        mem_before = torch.cuda.memory_allocated()
        f_compiled(*inps)
        mem_after = torch.cuda.memory_allocated()
        self.assertTrue(mem_after == mem_before)

    def test_output_aliases_multiple_inputs_get_correct_one(self):
        # a and b are aliased, but have different shapes
        # The first output should view off the first input, the 2nd output should view off the 2nd input
        def f(a, b):
            return a.view(a.shape), b.view(b.shape)

        def inp_callable(req_grad):
            base = torch.ones(2, 2, requires_grad=req_grad)
            # Note: in our test, the add() is important because we need the graph inputs to be non-leaves so we can mutate them.
            x = base.mul(2)
            inp1 = x.view(-1)
            inp2 = x[0]
            return [base], [inp1, inp2]

        self.verify_aot_autograd(
            f, partial(inp_callable, req_grad=False), test_mutation=True
        )
        self.verify_aot_autograd(
            f, partial(inp_callable, req_grad=True), test_mutation=True
        )
        self.verify_aot_autograd(
            f,
            partial(inp_callable, req_grad=False),
            test_mutation=True,
            make_inputs_subclasses=True,
        )
        self.verify_aot_autograd(
            f,
            partial(inp_callable, req_grad=True),
            test_mutation=True,
            make_inputs_subclasses=True,
        )

    def test_input_mutation_aliases_other_input(self):
        def f(a, b):
            a.add_(1)
            return a + b

        def inp_callable(req_grad):
            base = torch.ones(4, 2, requires_grad=req_grad)
            # Note: in our test, the add() is important because we need the graph inputs to be non-leaves so we can mutate them.
            x = base.add(1)
            inp1 = x[0]
            inp2 = x[0]
            return [base], [inp1, inp2]

        self.verify_aot_autograd(
            f, partial(inp_callable, req_grad=False), test_mutation=True
        )
        fw_graph = self.verify_aot_autograd(
            f, partial(inp_callable, req_grad=True), test_mutation=True
        )
        # Important parts of the graph:
        # - the compiled graph takes in a base, and we generate a and b (the views) off of the base
        # - clone() is still in the graph, because we need to call grad() on the original (non-mutated) inputs
        # - We re-generate the views *after* the clone, to preserve view relationships.
        self.assertExpectedInline(
            fw_graph.code.strip(),
            """\
def forward(self, primals_1):
    clone = torch.ops.aten.clone.default(primals_1);  primals_1 = None
    as_strided = torch.ops.aten.as_strided.default(clone, [2], [1], 0)
    add = torch.ops.aten.add.Tensor(as_strided, 1);  as_strided = None
    as_strided_scatter = torch.ops.aten.as_strided_scatter.default(clone, add, [2], [1], 0);  clone = add = None
    as_strided_2 = torch.ops.aten.as_strided.default(as_strided_scatter, [2], [1], 0)
    as_strided_5 = torch.ops.aten.as_strided.default(as_strided_scatter, [2], [1], 0)
    add_1 = torch.ops.aten.add.Tensor(as_strided_2, as_strided_5);  as_strided_2 = as_strided_5 = None
    return (as_strided_scatter, add_1)""",
        )  # noqa: B950

    def test_input_mutation_aliases_other_input2(self):
        def f(a, b):
            a.add_(1)
            return a + b

        def inp_callable(req_grad):
            base = torch.ones(2, 2, requires_grad=req_grad)
            x = base.add(1)
            inp1 = x[0]
            # Here, one of the aliased inputs is the base itself
            inp2 = x
            return [base], [inp1, inp2]

        self.verify_aot_autograd(
            f, partial(inp_callable, req_grad=False), test_mutation=True
        )
        fw_graph = self.verify_aot_autograd(
            f, partial(inp_callable, req_grad=True), test_mutation=True
        )
        self.assertExpectedInline(
            fw_graph.code.strip(),
            """\
def forward(self, primals_1):
    clone = torch.ops.aten.clone.default(primals_1);  primals_1 = None
    as_strided = torch.ops.aten.as_strided.default(clone, [2], [1], 0)
    add = torch.ops.aten.add.Tensor(as_strided, 1);  as_strided = None
    as_strided_scatter = torch.ops.aten.as_strided_scatter.default(clone, add, [2], [1], 0);  clone = add = None
    as_strided_2 = torch.ops.aten.as_strided.default(as_strided_scatter, [2], [1], 0)
    as_strided_5 = torch.ops.aten.as_strided.default(as_strided_scatter, [2, 2], [2, 1], 0)
    add_1 = torch.ops.aten.add.Tensor(as_strided_2, as_strided_5);  as_strided_2 = as_strided_5 = None
    return (as_strided_scatter, add_1)""",
        )  # noqa: B950

    def test_input_mutation_aliases_and_output_alias(self):
        def f(a, b):
            # Here, we need to take care:that because and b are aliased
            # since a and b are aliased, we generate a view off of "updated b"
            a.add_(1)
            return b.view(b.shape)

        def inp_callable(req_grad):
            base = torch.ones(2, 2, requires_grad=req_grad)
            x = base.add(1)
            return [base], [x.view(-1), x.view(-1)]

        self.verify_aot_autograd(
            f, partial(inp_callable, req_grad=False), test_mutation=True
        )
        fw_graph = self.verify_aot_autograd(
            f, partial(inp_callable, req_grad=True), test_mutation=True
        )
        self.assertExpectedInline(
            fw_graph.code.strip(),
            """\
def forward(self, primals_1):
    clone = torch.ops.aten.clone.default(primals_1);  primals_1 = None
    as_strided = torch.ops.aten.as_strided.default(clone, [4], [1], 0)
    add = torch.ops.aten.add.Tensor(as_strided, 1);  as_strided = None
    as_strided_scatter = torch.ops.aten.as_strided_scatter.default(clone, add, [4], [1], 0);  clone = add = None
    as_strided_8 = torch.ops.aten.as_strided.default(as_strided_scatter, [4], [1], 0)
    view_1 = torch.ops.aten.view.default(as_strided_8, [4]);  as_strided_8 = None
    return (as_strided_scatter, view_1)""",
        )  # noqa: B950

    def test_input_aliased_with_mutation_output_alias(self):
        def f(a, b, c):
            # a and c alias
            c.mul_(2)
            # The main thing we're testing here is that
            # (1) We need to reconstruct c.view(-1) from the 3rd input to the forward
            # (2) But we need to be careful to do this *before* converting aliased inputs into synthetic bases.
            #     The original fw takes in 3 args, but the compiled fw takes in only 2 args.
            return b.add(1), c.view(-1)

        def inp_callable(req_grad):
            base1 = torch.ones(2, 2, requires_grad=req_grad)
            base2 = torch.ones(2, 2, requires_grad=req_grad)
            x = base1.add(1)
            y = base2.add(1)
            return [base1, base2], [x.view(-1), y, x.view(-1)]

        self.verify_aot_autograd(
            f, partial(inp_callable, req_grad=False), test_mutation=True
        )
        fw_graph = self.verify_aot_autograd(
            f, partial(inp_callable, req_grad=True), test_mutation=True
        )
        self.assertExpectedInline(
            fw_graph.code.strip(),
            """\
def forward(self, primals_1, primals_2):
    clone = torch.ops.aten.clone.default(primals_1);  primals_1 = None
    as_strided_1 = torch.ops.aten.as_strided.default(clone, [4], [1], 0)
    mul = torch.ops.aten.mul.Tensor(as_strided_1, 2);  as_strided_1 = None
    as_strided_scatter = torch.ops.aten.as_strided_scatter.default(clone, mul, [4], [1], 0);  clone = mul = None
    add = torch.ops.aten.add.Tensor(primals_2, 1);  primals_2 = None
    as_strided_7 = torch.ops.aten.as_strided.default(as_strided_scatter, [4], [1], 0)
    view_1 = torch.ops.aten.view.default(as_strided_7, [-1]);  as_strided_7 = None
    return (as_strided_scatter, add, view_1)""",
        )  # noqa: B950

    def test_input_metadata_mutation_aliases(self):
        def f(a, b):
            # a and b alias, and we do a metadata mutation on a
            # Since we're not mutating data, then b isn't affected at all.
            # We expect aot autograd to not bother with constructing a synthetic base.
            a.t_()
            return a + b

        def inp_callable(req_grad):
            base = torch.ones(2, 2, requires_grad=req_grad)
            x = base.add(1)
            return [base], [x.view(-1), x.view(-1)]

        self.verify_aot_autograd(
            f, partial(inp_callable, req_grad=False), test_mutation=True
        )
        fw_graph = self.verify_aot_autograd(
            f, partial(inp_callable, req_grad=True), test_mutation=True
        )
        # Expectation: fwd() takes in 2 args, and we don't construct a synthetic base.
        self.assertExpectedInline(
            fw_graph.code.strip(),
            """\
def forward(self, primals_1, primals_2):
    t = torch.ops.aten.t.default(primals_1);  primals_1 = None
    add = torch.ops.aten.add.Tensor(t, primals_2);  t = primals_2 = None
    return (add,)""",
        )

    def test_input_mutation_aliases_and_none_require_gradients(self):
        def f(a, b, c):
            # a and b alias, but neither require gradients (so they don't have a _base)
            # aot autograd should construct the synthetic base from `torch.Tensor(a.storage())`
            a.mul_(2)
            return b + 1, c + 1

        def inp_callable(req_grad):
            base = torch.ones(2, 2)
            c_arg = torch.ones(2, 2, requires_grad=req_grad)
            x = base.add(1)
            return [base, c_arg], [x.view(-1), x.view(-1), c_arg]

        self.verify_aot_autograd(
            f, partial(inp_callable, req_grad=False), test_mutation=True
        )

        with self.assertRaisesRegex(
            RuntimeError, "is a tensor subclass. This is not supported today"
        ):
            self.verify_aot_autograd(
                f,
                partial(inp_callable, req_grad=False),
                test_mutation=True,
                make_inputs_subclasses=True,
            )

        fw_graph = self.verify_aot_autograd(
            f, partial(inp_callable, req_grad=True), test_mutation=True
        )
        self.assertExpectedInline(
            fw_graph.code.strip(),
            """\
def forward(self, primals_1, primals_2):
    as_strided = torch.ops.aten.as_strided.default(primals_1, [4], [1], 0)
    mul = torch.ops.aten.mul.Tensor(as_strided, 2);  as_strided = None
    as_strided_scatter = torch.ops.aten.as_strided_scatter.default(primals_1, mul, [4], [1], 0);  primals_1 = mul = None
    as_strided_3 = torch.ops.aten.as_strided.default(as_strided_scatter, [4], [1], 0)
    add = torch.ops.aten.add.Tensor(as_strided_3, 1);  as_strided_3 = None
    add_1 = torch.ops.aten.add.Tensor(primals_2, 1);  primals_2 = None
    return (as_strided_scatter, add, add_1)""",
        )  # noqa: B950

    @skipIfDynamoInput("Fails with dynamo")
    def test_input_mutation_aliases_bases_out_of_order(self):
        # This tests our calling convention: if b and d are aliased, then the outer calling convention
        # that we send to the compiled forward becomes:
        # (b_d_base, a, c)
        # Importantly, even though a and c alias in our test, neither inputs are mutated,
        # So we don't need to do the base construction / deconstruction
        def f(a, b, c, d):
            b.add_(1)
            d.unsqueeze_(0)
            return a + c + d, b.view(-1)

        def inp_callable(req_grad):
            base1 = torch.ones(2, 2, requires_grad=req_grad)
            base2 = torch.ones(2, 2, requires_grad=req_grad)
            x1 = base1.add(1)
            x2 = base2.add(1)
            # a and c alias, b and d alias
            return [base1, base2], [x1.view(-1), x2.view(-1), x1.view(-1), x2.view(-1)]

        self.verify_aot_autograd(
            f, partial(inp_callable, req_grad=False), test_mutation=True
        )

        with self.assertRaisesRegex(
            RuntimeError,
            "Metadata mutations are currently not allowed on tensor subclasses",
        ):
            self.verify_aot_autograd(
                f,
                partial(inp_callable, req_grad=False),
                test_mutation=True,
                make_inputs_subclasses=True,
            )

        fw_graph = self.verify_aot_autograd(
            f, partial(inp_callable, req_grad=True), test_mutation=True
        )
        # 3 graph inputs: (b_d_base, a, c)
        # 2 returns: (b_updated, a+c+d)
        # (there are 2 original fw outs, but one is a view of b so it's not part of the graph)
        # (there are also 2 input mutations, but one is a metadata-only mutation so the compiled forward doesn't return it)
        self.assertExpectedInline(
            fw_graph.code.strip(),
            """\
def forward(self, primals_1, primals_2, primals_3):
    clone = torch.ops.aten.clone.default(primals_1);  primals_1 = None
    as_strided = torch.ops.aten.as_strided.default(clone, [4], [1], 0)
    add = torch.ops.aten.add.Tensor(as_strided, 1);  as_strided = None
    as_strided_scatter = torch.ops.aten.as_strided_scatter.default(clone, add, [4], [1], 0);  clone = add = None
    add_1 = torch.ops.aten.add.Tensor(primals_2, primals_3);  primals_2 = primals_3 = None
    as_strided_5 = torch.ops.aten.as_strided.default(as_strided_scatter, [4], [1], 0)
    unsqueeze_1 = torch.ops.aten.unsqueeze.default(as_strided_5, 0);  as_strided_5 = None
    add_2 = torch.ops.aten.add.Tensor(add_1, unsqueeze_1);  add_1 = None
    as_strided_14 = torch.ops.aten.as_strided.default(as_strided_scatter, [4], [1], 0)
    view_2 = torch.ops.aten.view.default(as_strided_14, [-1]);  as_strided_14 = None
    return (as_strided_scatter, add_2, view_2, unsqueeze_1)""",
        )  # noqa: B950

    @unittest.skipIf(not torch.cuda.is_available(), "CUDA is unavailable")
    def test_synthetic_base_base_attribute_is_none(self):
        def f(a, b):
            a.add_(1)
            return a + b

        def inp_callable():
            base = torch.ones(4, 4, device="cuda")
            # detach() so that none of the inputs have a ._base attribute.
            a = base[0].detach()
            b = base[1].detach()
            base2 = torch.ones(2, 2, requires_grad=True)
            return [base], [a, b]

        self.verify_aot_autograd(f, inp_callable, test_mutation=True)

    def test_input_mutation_alias_everything(self):
        # Mondo test that tests a combination of:
        # input is mutated, that aliases another input (so we make a synthetic base)
        # an output is an alias of another output
        # an output is an alias of an intermediate
        # a and c are aliased
        def f(a, b, c):
            c.mul_(2)  # mutates c
            b.t_()  # metadata mutate b
            tmp = a + c
            out1 = tmp.view(-1)
            out2 = b.t()
            out3 = out1.unsqueeze(0)
            # out1 and out3 are aliases of an intermediate, and alias each other!
            # out2 aliases an input, so we don't return it
            return out1, out2, out3

        def inp_callable(req_grad):
            base1 = torch.ones(2, 2, requires_grad=req_grad)
            base2 = torch.ones(2, 2, requires_grad=req_grad)
            # Note: in our test, the add() is important because we need the graph inputs to be non-leaves so we can mutate them.
            base1_ = base1.add(1)
            base2_ = base2.add(1)
            a = base1_.view(-1)
            b = base2_
            c = base1_.view(-1)
            return [base1, base2], [a, b, c]

        self.verify_aot_autograd(
            f, partial(inp_callable, req_grad=False), test_mutation=True
        )
        fw_graph = self.verify_aot_autograd(
            f, partial(inp_callable, req_grad=True), test_mutation=True
        )
        # Expected:
        # - 2 inputs in the forward: synthetic_base_a_c, b
        # - 1 output in the forward: "tmp"
        #   out2 is an alias of an input, and will be generated off of b outside of the compiled fn
        #   out1 and out3 are aliases of tmp, that we generate outside of the compiled function
        self.assertExpectedInline(
            fw_graph.code.strip(),
            """\
def forward(self, primals_1, primals_2):
    clone = torch.ops.aten.clone.default(primals_1);  primals_1 = None
    view = torch.ops.aten.view.default(primals_2, [2, 2]);  primals_2 = None
    as_strided_1 = torch.ops.aten.as_strided.default(clone, [4], [1], 0)
    mul = torch.ops.aten.mul.Tensor(as_strided_1, 2);  as_strided_1 = None
    as_strided_scatter = torch.ops.aten.as_strided_scatter.default(clone, mul, [4], [1], 0);  clone = mul = None
    as_strided_2 = torch.ops.aten.as_strided.default(as_strided_scatter, [4], [1], 0)
    t = torch.ops.aten.t.default(view);  view = None
    as_strided_5 = torch.ops.aten.as_strided.default(as_strided_scatter, [4], [1], 0)
    add = torch.ops.aten.add.Tensor(as_strided_5, as_strided_2);  as_strided_5 = as_strided_2 = None
    view_1 = torch.ops.aten.view.default(add, [-1])
    t_1 = torch.ops.aten.t.default(t)
    unsqueeze = torch.ops.aten.unsqueeze.default(view_1, 0)
    return (as_strided_scatter, t, view_1, t_1, unsqueeze, add)""",
        )  # noqa: B950

    def test_dynamic_shape_output_not_in_bw_graph(self):
        def f(x):
            return [x + 1, x.shape[0]]

        inp = torch.ones(5, requires_grad=True)
        bw_graph_cell = [None]
        compiled_f = aot_function(
            f,
            fw_compiler=nop,
            bw_compiler=partial(extract_graph, graph_cell=bw_graph_cell),
            decompositions={},
            keep_inference_input_mutations=False,
            dynamic=True,
        )
        out = compiled_f(inp)
        out[0].sum().backward()
        # The important bit: the forward fn returns 2 outputs,
        # but one of them is a symint so we should only see
        # 1 grad_output as an input to the backward graph.
        # (Otherwise, autograd will plumb a None as the value of the grad_output,
        # which causes inductor to complain).
        self.assertExpectedInline(
            bw_graph_cell[0].code.strip(),
            """\
def forward(self, tangents_1):
    return (tangents_1,)""",
        )

    def test_no_grad_input_output(self):
        def f(a, b):
            return a.cos(), b.cos(), a * b

        inp_thunks = [
            lambda: torch.randn(5, requires_grad=True),
            lambda: torch.randn(5, requires_grad=False),
        ]
        for inps in itertools.product(inp_thunks, repeat=2):
            inps = [i() for i in inps]
            self.verify_aot_autograd(f, inps)

    def test_some_output_requires_grad_input_doesnt(self):
        def f(a, b):
            a_view = a.view(-1)
            a_view.requires_grad_(True)
            return a_view

        inp = [torch.randn(3, 3), torch.randn(3, 3, requires_grad=True)]
        self.verify_aot_autograd(f, inp)

    def test_some_outputs_dont_require_grad_view(self):
        def f(a, b):
            return a.detach(), b

        inp = [
            torch.randn(3, 3, requires_grad=True),
            torch.randn(3, 3, requires_grad=True),
        ]
        self.verify_aot_autograd(f, inp)

    def test_some_outputs_dont_require_grad_non_view(self):
        def f(a, b):
            return a.add(1).detach(), b

        inp = [
            torch.randn(3, 3, requires_grad=True),
            torch.randn(3, 3, requires_grad=True),
        ]
        self.verify_aot_autograd(f, inp)

    def test_inner_grad(self):
        def foo(x):
            y = torch.exp(x)
            z = torch.autograd.grad(y, x)
            return z

        inps = [torch.randn((), requires_grad=True)]
        self.verify_aot_autograd(foo, inps)

    def test_grad_context(self):
        def foo(x):
            return x * 2

        inps = [torch.randn((), requires_grad=True)]
        graph_size = None

        def get_graph_size(fx_g, _):
            nonlocal graph_size
            graph_size = len(fx_g.graph.nodes)
            return fx_g

        f = aot_function(foo, nop, get_graph_size)
        with torch.set_grad_enabled(False):
            f(*inps)
        self.assertIsNone(graph_size)

        f = aot_function(foo, nop, get_graph_size)
        with torch.set_grad_enabled(True):
            out = f(*inps)
            self.assertIsNone(graph_size)
            out.sum().backward()
            self.assertTrue(graph_size > 2)

    def test_output_dict(self):
        def f(x):
            return {"a": x, "b": x}

        inp = [torch.randn(3, 3, requires_grad=True)]
        self.verify_aot_autograd(f, inp)

        def f(x, y):
            return {"a": x, "b": y + x}

        inp = [torch.randn(3, requires_grad=True), torch.randn(3)]
        self.verify_aot_autograd(f, inp)

        def f(x):
            new_d = {}
            for k in x:
                new_d[k] = x[k] * 2
            return new_d

        a = torch.randn(3, requires_grad=True)
        b = torch.randn(3, requires_grad=True)

        def inp_callable():
            inps = [{"a": a, "b": b}]
            return inps, inps

        self.verify_aot_autograd(f, inp_callable)

    def test_module(self):
        mod = nn.Sequential(nn.Linear(32, 32), nn.ReLU())
        compiled_mod = compiled_module(mod, nop, nop)
        inp = torch.randn(32, 32)
        ref_out = mod(inp)
        ref_out.sum().backward()
        ref_grads = sorted([(name, p.grad) for name, p in mod.named_parameters()])
        out = compiled_mod(inp)
        out.sum().backward()
        grads = sorted([(name, p.grad) for name, p in mod.named_parameters()])
        self.assertEqual((out, grads), (ref_out, ref_grads))

    def test_batchnorm(self):
        mod = compiled_module(nn.BatchNorm2d(4), nop, nop)
        x = torch.ones(1, 4, 2, 2)
        mod(x).sum().backward()

    def test_list_codegen(self):
        def list_nop(f, _):
            def g(inps):
                return f(*inps)

            g._boxed_call = True
            return g

        def f(a, b, c):
            return a.sin() * b.cos() * c.sin()

        f = aot_function(f, list_nop)
        inp = [torch.randn(5, requires_grad=True) for _ in range(3)]
        f(*inp).sum().backward()

    @patch("torch._functorch.aot_autograd.AOT_COUNTER", new_callable=itertools.count)
    def test_compilation_context(self, counter):
        def f(x):
            return x.sin().sin()

        count = []

        def compiler(fx_g, _):
            context = get_aot_compilation_context()
            count.append((context[0], len(fx_g.graph.nodes)))
            return fx_g

        f = aot_function(f, compiler)
        out = f(torch.randn(5, requires_grad=True))
        f = aot_function(f, compiler)
        f(torch.randn(5))
        out.sum().backward()
        self.assertExpectedInline(
            str(count),
            """[(['0_forward'], 4), (['1_inference'], 4), (['0_backward'], 8)]""",
        )

    def test_dupe_arg(self):
        def f(x, y):
            return x + y

        x = torch.randn(3, 3, requires_grad=True)
        self.verify_aot_autograd(f, [x, x])

    def test_dupe_arg_torture(self):
        def f(x, y):
            x.t_()
            y.unsqueeze_(0)
            return x + y

        x = torch.randn(3, 3, requires_grad=True).clone()
        self.verify_aot_autograd(f, [x, x])

    # See https://github.com/pytorch/pytorch/issues/100224
    def test_dupe_arg_returned_as_output(self):
        def f(a, b, a_):
            a[0].add_(1)
            return a_

        f_compiled = aot_function(f, nop)
        a = torch.ones(2)
        b = torch.ones(2)
        out_ref = f(a, b, a)

        a2 = torch.ones(2)
        b2 = torch.ones(2)
        out_test = f_compiled(a2, b2, a2)

        self.assertEqual(out_ref, out_test)
        self.assertEqual(a, a2)

    @patch("torch._functorch.aot_autograd.AOT_COUNTER", new_callable=itertools.count)
    @patch("torch._functorch.config.debug_assert", True)
    def test_invalid_dupe_left_bias(self, counter):
        # This test checks that, just because only the first
        # argument did a metadata mutation, we still correctly
        # switch to strategy 2 (deduplicate)
        # See: https://github.com/pytorch/pytorch/pull/89896#discussion_r1036224447
        class F(torch.nn.Module):
            def forward(self, x, y):
                x.t_()
                return (x + y,)

        x = torch.randn(3, 3, requires_grad=True).clone()
        y = torch.randn(3, 3, requires_grad=True)
        self.verify_aot_autograd(F(), [x, x])

        fxx = aot_module_simplified(F(), (x, x), nop)
        self.assertExpectedRaisesInline(
            AssertionError,
            lambda: fxx(x, y),
            """At compilation time, graph 2 was compiled under the assumption that input 1 would be a duplicate of input 0, but at runtime this was not the case.  This indicates a guard bug in AOTAutograd or Dynamo, please file a bug to PyTorch.""",  # noqa: B950
        )

    @patch("torch._functorch.aot_autograd.AOT_COUNTER", new_callable=itertools.count)
    @patch("torch._functorch.config.debug_assert", True)
    def test_invalid_dupe(self, counter):
        self._test_invalid_dupe(counter, fake=False)

    # See Note: Dynamo recompilation guarding invalid grad for why this test exists
    @patch("torch._functorch.aot_autograd.AOT_COUNTER", new_callable=itertools.count)
    @patch("torch._functorch.config.debug_assert", True)
    def test_invalid_dupe_fake(self, counter):
        self._test_invalid_dupe(counter, fake=True)

    def _test_invalid_dupe(self, counter, fake):
        class F(torch.nn.Module):
            def forward(self, x, y):
                x.unsqueeze_(0)
                y.unsqueeze_(0)
                return (x + y,)

        x = torch.randn(3, 3, requires_grad=True).clone()
        y = torch.randn(3, 3, requires_grad=True).clone()

        if fake:
            shape_env = ShapeEnv()
            fake_mode = FakeTensorMode(shape_env=shape_env)

            fake_x = fake_mode.from_tensor(x)
            fake_y = fake_mode.from_tensor(y)

        if fake:
            fxy = aot_module_simplified(F(), (fake_x, fake_y), nop)
        else:
            fxy = aot_module_simplified(F(), (x, y), nop)

        fxy(x, y)
        x = torch.randn(3, 3, requires_grad=True).clone()
        y = torch.randn(3, 3, requires_grad=True).clone()
        fxy(x, x)  # is ok!

        if fake:
            fxx = aot_module_simplified(F(), (fake_x, fake_x), nop)
        else:
            fxx = aot_module_simplified(F(), (x, x), nop)

        x = torch.randn(3, 3, requires_grad=True).clone()
        y = torch.randn(3, 3, requires_grad=True).clone()
        fxx(x, x)
        # Note This should not raise! Once we have guards in place here,
        # we will have this working correctly, as it should recompile.
        x = torch.randn(3, 3, requires_grad=True).clone()
        y = torch.randn(3, 3, requires_grad=True).clone()
        self.assertExpectedRaisesInline(
            AssertionError,
            lambda: fxx(x, y),
            """At compilation time, graph 1 was compiled under the assumption that input 1 would be a duplicate of input 0, but at runtime this was not the case.  This indicates a guard bug in AOTAutograd or Dynamo, please file a bug to PyTorch.""",  # noqa: B950
        )

    @patch("torch._functorch.aot_autograd.AOT_COUNTER", new_callable=itertools.count)
    @patch("torch._functorch.config.debug_assert", True)
    def test_invalid_requires_grad(self, counter):
        self._test_invalid_requires_grad(counter, fake=False)

    # See Note: Dynamo recompilation guarding invalid grad for why this test exists
    @patch("torch._functorch.aot_autograd.AOT_COUNTER", new_callable=itertools.count)
    @patch("torch._functorch.config.debug_assert", True)
    def test_invalid_requires_grad_fake(self, counter):
        self._test_invalid_requires_grad(counter, fake=True)

    def _test_invalid_requires_grad(self, counter, fake):
        class F(torch.nn.Module):
            def forward(self, x, y):
                return (x + y,)

        x = torch.randn(3, 3, requires_grad=True)
        y = torch.randn(3, 3, requires_grad=True)
        z = torch.randn(3, 3, requires_grad=False)

        if fake:
            shape_env = ShapeEnv()
            fake_mode = FakeTensorMode(shape_env=shape_env)

            fake_x = fake_mode.from_tensor(x)
            fake_y = fake_mode.from_tensor(y)
            fake_z = fake_mode.from_tensor(z)

        if fake:
            fxy = aot_module_simplified(F(), (fake_x, fake_y), nop)
        else:
            fxy = aot_module_simplified(F(), (x, y), nop)

        compare_equal_outs_and_grads(self, F(), fxy, (x, y))
        compare_equal_outs_and_grads(self, F(), fxy, (x, z))

        if fake:
            fxz = aot_module_simplified(F(), (fake_x, fake_z), nop)
        else:
            fxz = aot_module_simplified(F(), (x, z), nop)

        compare_equal_outs_and_grads(self, F(), fxz, (x, z))

        self.assertExpectedRaisesInline(
            AssertionError,
            lambda: fxz(x, y),
            """At compilation time, graph 1 was compiled under the assumption that input 1 would not require grad, but at runtime this was not the case.  This indicates a guard bug in AOTAutograd or Dynamo, please file a bug to PyTorch.""",  # noqa: B950
        )

    def test_custom_autograd(self):
        class CustomFn(torch.autograd.Function):
            @staticmethod
            def forward(ctx, x):
                return x.clone()

            @staticmethod
            def backward(ctx, grad_output):
                return grad_output + 1

        def f(x):
            return CustomFn.apply(x)

        self.verify_aot_autograd(f, [torch.randn(3)])

    @unittest.skipIf(not torch.cuda.is_available(), "CUDA is unavailable")
    def test_autocast_disable_guard(self):
        with torch._C._DisableAutocast():
            x = torch.rand([4, 4]).cuda()
            y = x @ x
            self.assertEqual(y.dtype, torch.float32)

    @unittest.skipIf(not torch.cuda.is_available(), "CUDA is unavailable")
    def test_nonidempotent_amp(self):
        def f(self_s_emb, add_3):
            einsum_2 = torch.functional.einsum("ah,th->t", self_s_emb, add_3)
            log_softmax_2 = einsum_2.log_softmax(-1)
            return (log_softmax_2,)

        args = [
            torch.rand((1, 256), dtype=torch.float32, device="cuda"),
            torch.rand((30, 256), dtype=torch.float16, device="cuda"),
        ]
        with torch.cuda.amp.autocast(enabled=True):
            self.verify_aot_autograd(f, args)

        args = [e.requires_grad_(True) for e in args]
        with torch.cuda.amp.autocast(enabled=True):
            self.verify_aot_autograd(f, args)

    @unittest.skipIf(not torch.cuda.is_available(), "CUDA is unavailable")
    @unittest.skipIf(not torch.backends.cudnn.is_available(), "CUDNN is unavailable")
    @skipIfRocm  # https://github.com/pytorch/pytorch/issues/96560
    def test_batch_norm_amp(self):
        device = "cuda"
        input_dtype = torch.float16
        param_dtype = torch.float32
        weight, bias = (
            torch.ones(64, device=device, dtype=param_dtype, requires_grad=True)
            for _ in range(2)
        )
        running_mean, running_var = (
            torch.ones(64, device=device, dtype=param_dtype) for _ in range(2)
        )

        def bn(x):
            return torch.ops.aten.cudnn_batch_norm(
                x,
                weight,
                bias,
                running_mean,
                running_var,
                False,
                0.1,
                1e-05,
            )

        inp = torch.ones(
            torch.Size([16, 64, 112, 112]), dtype=input_dtype, device=device
        )

        ref = bn(inp)
        cudnn_batch_norm_decomp = torch._decomp.get_decompositions(
            {torch.ops.aten.cudnn_batch_norm}
        )
        aot_fn = make_fx(bn, decomposition_table=cudnn_batch_norm_decomp)(inp)
        res = aot_fn(inp)
        for a, b in zip(ref, res):
            assert torch.allclose(a, b)

    def test_output_op_depending_on_symint(self):
        """
        It won't be obvious from reading this test what it's testing for.  We should probably make it into a more
        focused unit test.

        An issue with the following program was the expand op would end up depending on a symint whose proxy was
        incorrectly associated with one of the grad tensors rather than input tensors.  It broke partitioner logic
        and the net result was aot_function failed to produce a function and threw an exception instead.
        """
        inp = torch.randn(5, requires_grad=True)

        def f(x):
            return x.expand(x.shape)

        # TODO(whc) make this work (test setup is wrong somehow)
        # joint_forward_backward = create_joint_forward_backward(f)
        # out = f(inp)
        # joint_inputs =  ([inp], [out.detach().contiguous()])
        # fx_g = make_fx(joint_forward_backward)(*joint_inputs)
        # TODO: assert outputs of fwd graph trace to correct symint

        # e2e test that fails without symint clone fix
        af = aot_function(
            f,
            nop,
            partition_fn=partial(
                min_cut_rematerialization_partition, compiler="inductor"
            ),
            dynamic=True,
        )
        out = af(inp)
        self.assertEqual(out, f(inp))

    def test_inference_mode(self):
        m = torch.nn.Linear(4, 4)
        inp = torch.randn(4, 4)

        aot_mod = aot_module(m, fw_compiler=nop)

        with torch.inference_mode():
            out_ref = m(inp)
            out_test = aot_mod(inp)
        self.assertEqual(out_ref, out_test)

    def test_default_partitioner_saves_symints_not_tensors_for_bw(self):
        """
        In this test, the important thing is that primals_1 is **only** needed in the backward
        in order to grab its sizes.
        We need to assert that what we save for the backward are the tensor's sizes, and not the tensor itself.

        The way this test is set up, it will actually fail if we try to save the input tensor for backward.
        Why?
        b.masked_fill_(c, 0) has a backward that requires knowing a's sizes
        b.masked_fill_(c, 0) **also** mutates a (because b and a are aliased)
        The autograd engine yells at us if we save "a" for backward, and then try to mutate it.
        """
        inp = torch.randn(2, 2, requires_grad=True)

        def f(a):
            b = a[0]
            c = torch.ones_like(b, dtype=torch.bool)
            d = b.masked_fill_(c, 0)
            return d

        compiled_f = aot_function(f, nop, dynamic=True)
        inp_ref = torch.ones(2, 2, requires_grad=True)
        inp_test = torch.ones(2, 2, requires_grad=True)

        out_ref = f(inp_ref.clone())
        out_test = compiled_f(inp_test.clone())

        self.assertEqual(out_ref, out_test)

        out_ref.sum().backward()
        out_test.sum().backward()

        self.assertEqual(inp_ref.grad, inp_test.grad)

    def test_buffer_copied_in_graph(self):
        class MyModel(torch.nn.Module):
            def __init__(self) -> None:
                super().__init__()
                self.buf = torch.nn.Buffer(torch.zeros(1))
                self.w1 = torch.nn.Parameter(torch.zeros(1))
                self.w2 = torch.nn.Parameter(torch.zeros(1))

            def forward(self, x):
                self.buf.add_(1)
                return (self.w1 * x * self.w2).sum() + self.buf.sum()

        model_for_eager = MyModel()
        model_for_compile = copy.deepcopy(model_for_eager)

        fw_graph_cell = [None]
        compiled_f = aot_module(
            model_for_compile,
            fw_compiler=make_boxed_compiler(
                partial(extract_graph, graph_cell=fw_graph_cell)
            ),
            bw_compiler=nop,
            keep_inference_input_mutations=True,
        )
        inp_ref = torch.ones(1, requires_grad=True)
        inp_test = torch.ones(1, requires_grad=True)

        out_ref = model_for_eager(inp_ref.clone())
        out_test = compiled_f(inp_test.clone())

        self.assertExpectedInline(
            fw_graph_cell[0].code.strip(),
            """\
def forward(self, primals_1, primals_2, primals_3, primals_4):
    add = torch.ops.aten.add.Tensor(primals_3, 1)
    mul = torch.ops.aten.mul.Tensor(primals_1, primals_4)
    mul_1 = torch.ops.aten.mul.Tensor(mul, primals_2)
    sum_1 = torch.ops.aten.sum.default(mul_1);  mul_1 = None
    sum_2 = torch.ops.aten.sum.default(add)
    add_1 = torch.ops.aten.add.Tensor(sum_1, sum_2);  sum_1 = sum_2 = None
    copy_ = torch.ops.aten.copy_.default(primals_3, add);  primals_3 = add = copy_ = None
    return (add_1, primals_1, primals_2, primals_4, mul)""",
        )

        self.assertEqual(out_ref, out_test)

        out_ref.sum().backward()
        out_test.sum().backward()

        eager_grads = [p.grad for _, p in model_for_eager.named_parameters()]
        compile_grads = [p.grad for _, p in model_for_compile.named_parameters()]

        self.assertEqual(eager_grads, compile_grads)
        self.assertEqual(inp_ref.grad, inp_test.grad)

    def test_buffer_copied_in_graph_with_different_shapes(self):
        class MyModel(torch.nn.Module):
            def __init__(self) -> None:
                super().__init__()
                self.buf = torch.nn.Buffer(torch.ones(4, 4))
                self.w = torch.nn.Parameter(
                    torch.Tensor([[4, 5], [1, 2], [6, 7], [8, 9]])
                )

            def forward(self, x):
                self.buf.add_(1)
                return (self.w @ x).sum() + self.buf.sum()

        model_for_eager = MyModel()
        model_for_compile = copy.deepcopy(model_for_eager)

        fw_graph_cell = [None]
        compiled_f = aot_module(
            model_for_compile,
            fw_compiler=make_boxed_compiler(
                partial(extract_graph, graph_cell=fw_graph_cell)
            ),
            bw_compiler=nop,
            keep_inference_input_mutations=True,
        )
        inp_ref = torch.ones(2, 4, requires_grad=True)
        inp_test = torch.ones(2, 4, requires_grad=True)

        out_ref = model_for_eager(inp_ref.clone())
        out_test = compiled_f(inp_test.clone())

        self.assertExpectedInline(
            fw_graph_cell[0].code.strip(),
            """\
def forward(self, primals_1, primals_2, primals_3):
    add = torch.ops.aten.add.Tensor(primals_2, 1)
    mm = torch.ops.aten.mm.default(primals_1, primals_3)
    sum_1 = torch.ops.aten.sum.default(mm);  mm = None
    sum_2 = torch.ops.aten.sum.default(add)
    add_1 = torch.ops.aten.add.Tensor(sum_1, sum_2);  sum_1 = sum_2 = None
    copy_ = torch.ops.aten.copy_.default(primals_2, add);  primals_2 = add = copy_ = None
    return (add_1, primals_1, primals_3)""",
        )
        self.assertEqual(out_ref, out_test)

        out_ref.sum().backward()
        out_test.sum().backward()

        eager_grads = [p.grad for _, p in model_for_eager.named_parameters()]
        compile_grads = [p.grad for _, p in model_for_compile.named_parameters()]

        self.assertEqual(eager_grads, compile_grads)

        self.assertEqual(inp_ref.grad, inp_test.grad)

    def test_buffer_batch_norm(self):
        class MyModel(torch.nn.Module):
            def __init__(self) -> None:
                super().__init__()
                self.m = torch.nn.BatchNorm1d(100)

            def forward(self, x):
                return self.m(x)

        model_for_eager = MyModel()
        model_for_compile = copy.deepcopy(model_for_eager)

        fw_graph_cell = [None]
        bw_graph_cell = [None]
        compiled_f = aot_module(
            model_for_compile,
            fw_compiler=make_boxed_compiler(
                partial(extract_graph, graph_cell=fw_graph_cell)
            ),
            bw_compiler=make_boxed_compiler(
                partial(extract_graph, graph_cell=bw_graph_cell)
            ),
            keep_inference_input_mutations=True,
        )
        inp_ref = torch.ones(20, 100, requires_grad=True)
        inp_test = torch.ones(20, 100, requires_grad=True)

        out_ref = model_for_eager(inp_ref.clone())
        out_test = compiled_f(inp_test.clone())

        self.assertExpectedInline(
            fw_graph_cell[0].code.strip(),
            """\
def forward(self, primals_1, primals_2, primals_3, primals_4, primals_5, primals_6):
    add = torch.ops.aten.add.Tensor(primals_5, 1)
    _native_batch_norm_legit_functional = torch.ops.aten._native_batch_norm_legit_functional.default(primals_6, primals_1, primals_2, primals_3, primals_4, True, 0.1, 1e-05);  primals_2 = None
    getitem = _native_batch_norm_legit_functional[0]
    getitem_1 = _native_batch_norm_legit_functional[1]
    getitem_2 = _native_batch_norm_legit_functional[2]
    getitem_3 = _native_batch_norm_legit_functional[3]
    getitem_4 = _native_batch_norm_legit_functional[4];  _native_batch_norm_legit_functional = None
    copy_ = torch.ops.aten.copy_.default(primals_3, getitem_3);  primals_3 = copy_ = None
    copy__1 = torch.ops.aten.copy_.default(primals_4, getitem_4);  primals_4 = copy__1 = None
    copy__2 = torch.ops.aten.copy_.default(primals_5, add);  primals_5 = add = copy__2 = None
    return (getitem, primals_1, primals_6, getitem_1, getitem_2, getitem_3, getitem_4)""",  # noqa: B950
        )

        self.assertEqual(out_ref, out_test)

        out_ref.sum().backward()
        out_test.sum().backward()

        eager_grads = [p.grad for _, p in model_for_eager.named_parameters()]
        compile_grads = [p.grad for _, p in model_for_compile.named_parameters()]
        self.assertEqual(eager_grads, compile_grads)

        self.assertExpectedInline(
            bw_graph_cell[0].code.strip(),
            """\
def forward(self, primals_1, primals_6, getitem_1, getitem_2, getitem_3, getitem_4, tangents_1):
    native_batch_norm_backward = torch.ops.aten.native_batch_norm_backward.default(tangents_1, primals_6, primals_1, getitem_3, getitem_4, getitem_1, getitem_2, True, 1e-05, [True, True, True]);  tangents_1 = primals_6 = primals_1 = getitem_3 = getitem_4 = getitem_1 = getitem_2 = None
    getitem_5 = native_batch_norm_backward[0]
    getitem_6 = native_batch_norm_backward[1]
    getitem_7 = native_batch_norm_backward[2];  native_batch_norm_backward = None
    return (getitem_6, getitem_7, None, None, None, getitem_5)""",  # noqa: B950
        )

        self.assertEqual(inp_ref.grad, inp_test.grad)

    def test_new_inp_requires_grad_now(self):
        def f(x, y):
            return x.add_(y)

        fw_graph_cell = [None]
        bw_graph_cell = [None]
        compiled_f = aot_function(
            f,
            fw_compiler=make_boxed_compiler(
                partial(extract_graph, graph_cell=fw_graph_cell)
            ),
            bw_compiler=make_boxed_compiler(
                partial(extract_graph, graph_cell=bw_graph_cell)
            ),
            keep_inference_input_mutations=True,
        )

        inp_ref = (
            torch.ones(20, 100, requires_grad=False),
            torch.ones(20, 100, requires_grad=True),
        )
        inp_test = (
            torch.ones(20, 100, requires_grad=False),
            torch.ones(20, 100, requires_grad=True),
        )

        out_ref = f(*inp_ref)
        out_test = compiled_f(*inp_test)

        # There is no copy_ method
        self.assertExpectedInline(
            fw_graph_cell[0].code.strip(),
            """\
def forward(self, primals_1, primals_2):
    clone = torch.ops.aten.clone.default(primals_1);  primals_1 = None
    add = torch.ops.aten.add.Tensor(clone, primals_2);  clone = primals_2 = None
    return (add, add)""",
        )  # noqa: B950

        self.assertEqual(out_ref, out_test)

        out_ref.sum().backward()
        out_test.sum().backward()

        self.assertExpectedInline(
            bw_graph_cell[0].code.strip(),
            """\
def forward(self, tangents_1):
    return (None, tangents_1)""",
        )  # noqa: B950

    def test_real_weights_in_symbolic_mode(self):
        from functorch.experimental import functionalize

        class M(torch.nn.Module):
            def __init__(self) -> None:
                super().__init__()
                self.linear = torch.nn.Linear(5, 5)

            def forward(self, x):
                x = self.linear(x)
                return x

        m = M().eval()

        inp = torch.randn(2, 5)

        gm = make_fx(m, tracing_mode="symbolic", _allow_non_fake_inputs=True)(inp)
        self.assertEqual(gm(torch.ones(2, 5)), m(torch.ones(2, 5)))

        gm_functionalized = make_fx(
            functionalize(
                gm,
            ),
            tracing_mode="symbolic",
            _allow_non_fake_inputs=True,
        )(inp)
        self.assertEqual(gm_functionalized(torch.ones(2, 5)), m(torch.ones(2, 5)))

        inp_count = 0
        for node in gm.graph.nodes:
            if node.op == "placeholder":
                inp_count += 1

        # No more param lifting
        self.assertEqual(inp_count, 1)

        inp_count = 0
        for node in gm_functionalized.graph.nodes:
            if node.op == "placeholder":
                inp_count += 1

        # No more param lifting
        self.assertEqual(inp_count, 1)

        with self.assertRaisesRegex(
            Exception, "Please convert all Tensors to FakeTensors"
        ):
            make_fx(m, tracing_mode="symbolic", _allow_non_fake_inputs=False)(
                torch.randn(2, 5)
            )

    def test_real_weights_in_symbolic_mode_with_inplace_ops(self):
        class M(torch.nn.Module):
            def __init__(self) -> None:
                super().__init__()
                self.buffer = torch.nn.Buffer(torch.ones(4, 5))

            def forward(self, x):
                y = self.buffer.add_(3)
                y.resize_([20])
                assert y.shape == self.buffer.shape
                return x.sum() + self.buffer.sum()

        m = M().eval()
        inp = torch.randn(2, 5)
        # inplace mutation on attr is not allowed
        with self.assertRaisesRegex(Exception, "Can't call metadata"):
            make_fx(m, tracing_mode="symbolic", _allow_non_fake_inputs=True)(inp)

    def _compile_and_erase_bases(self, *output_view_indices):
        # Overrides _base and _view_func tensor attributes, so as to avoid the view-replay
        # execution path when reconstructing views.
        class NoViewReplayTensor(torch.Tensor):
            @property
            def _base(self):
                return None

            @property
            def _view_func(self):
                return None

        # Wraps the outputs that are views of the FX graph 'g' with NoViewReplayTensor,
        # since they are the only ones that will get reconstructed.
        def wrapper(g, *args, **kwargs):
            outs = list(g(*args, **kwargs))
            for i in output_view_indices:
                outs[i] = NoViewReplayTensor(outs[i])
            return tuple(outs)

        return lambda f: aot_function(f, fw_compiler=lambda g, _: partial(wrapper, g))

    def test_output_aliases_input_view_meta_replay(self):
        @self._compile_and_erase_bases(0)
        def f(a):
            return a.view(-1)

        inp = torch.ones(2, 2, requires_grad=True)
        out = f(inp)

        self.assertIsNotNone(out.grad_fn)
        self.assertExpectedInline(
            str(out.grad_fn.__class__), """<class 'ViewBackward0'>"""
        )

    def test_output_aliases_intermediate_view_meta_replay(self):
        @self._compile_and_erase_bases(0, 1)
        def f(a):
            b = a.clone()
            return b.view(-1), b.view(-1)

        inp = torch.ones(2, 2, requires_grad=True)
        out1, out2 = f(inp)

        self.assertIsNotNone(out1.grad_fn)
        self.assertExpectedInline(
            str(out1.grad_fn.__class__), """<class 'ViewBackward0'>"""
        )

        self.assertIsNotNone(out2.grad_fn)
        self.assertExpectedInline(
            str(out2.grad_fn.__class__), """<class 'ViewBackward0'>"""
        )

    def test_output_aliases_output_view_meta_replay(self):
        @self._compile_and_erase_bases(1)
        def f(a):
            b = a.add(10)
            return b, b.view(-1)

        inp = torch.ones(2, 2, requires_grad=True)
        out1, out2 = f(inp)

        self.assertEqual(out1.untyped_storage(), out2.untyped_storage())
        self.assertIsNotNone(out2.grad_fn)
        self.assertExpectedInline(
            str(out2.grad_fn.__class__), """<class 'ViewBackward0'>"""
        )

    @skipIfTorchDynamo()
    @patch("torch._dynamo.config.assume_static_by_default", False)
    def test_dynamic_output_aliases_input_view_meta_replay(self):
        # - torch.compile: using it so we can have a SymInt in the FX graph.
        # - Compiling with inductor, so that tensor._base isn't tracked.
        #
        # This should force the use of as_strided in the view reconstruction path.
        # The first 2 view-replay paths won't be taken because:
        #   - target_functional_tensor will be symbolic (_functionalize_is_symbolic call)
        #   - tensor._base will be None
        @torch.compile(backend="inductor")
        def f(a, sz):
            return a.view(sz), a.view(-1)

        inp = torch.ones(2, 2, requires_grad=True)
        out1, out2 = f(inp, (4,))

        self.assertIsNotNone(out1.grad_fn)
        self.assertExpectedInline(
            str(out1.grad_fn.__class__), """<class 'AsStridedBackward0'>"""
        )

        self.assertIsNotNone(out2.grad_fn)
        self.assertExpectedInline(
            str(out2.grad_fn.__class__), """<class 'ViewBackward0'>"""
        )


def extract_graph(fx_g, _, graph_cell):
    graph_cell[0] = fx_g
    return fx_g


def get_ins_outs(fx_g):
    ins = []
    outs = []
    for n in fx_g.graph.nodes:
        if n.op == "placeholder":
            ins.append(n)
        elif n.op == "output":
            outs = tuple(n.args[0])
    return ins, outs


def get_num_ins_outs(fx_g):
    return tuple(len(i) for i in get_ins_outs(fx_g))


def get_fw_bw_graph(
    f, inps, partitioner=min_cut_rematerialization_partition, dynamic=False
):
    fw_graph_cell = [None]
    bw_graph_cell = [None]
    aot_function(
        f,
        fw_compiler=partial(extract_graph, graph_cell=fw_graph_cell),
        bw_compiler=partial(extract_graph, graph_cell=bw_graph_cell),
        partition_fn=partitioner,
        decompositions=default_decompositions,
        dynamic=dynamic,
    )(*inps).sum().backward()
    return (fw_graph_cell[0], bw_graph_cell[0])


class TestMod(torch.nn.Module):
    def __init__(self, fn):
        super().__init__()
        self.p = torch.nn.Parameter(torch.ones(2, requires_grad=True))
        self.fn = fn

    def forward(self, *args):
        return self.fn(self.p, *args)


class TestAOTExport(AOTTestCase):
    def test_aot_export_ban_dropout_mut_pre_dispatch(self):
        def fn(p, x):
            y = torch.ops.aten.dropout.default(x, 0.1, train=False)
            y.add_(1)
            return (y,)

        mod = TestMod(fn)
        inp = torch.randn(2, 2)

        with self.assertRaisesRegex(
            RuntimeError, "cannot mutate tensors with frozen storage"
        ):
            aot_export_module(mod, [inp], trace_joint=False, pre_dispatch=True)

        gm, _ = aot_export_module(mod, [inp], trace_joint=False, pre_dispatch=False)
        self.assertExpectedInline(
            str(gm.code).strip(),
            """\
def forward(self, arg0_1, arg1_1):
    clone = torch.ops.aten.clone.default(arg1_1);  arg1_1 = None
    add = torch.ops.aten.add.Tensor(clone, 1);  clone = None
    return (add,)""",
        )

        fw_graph_cell = [None]
        bw_graph_cell = [None]

        compiled_outs = aot_function(
            fn,
            fw_compiler=partial(extract_graph, graph_cell=fw_graph_cell),
            bw_compiler=partial(extract_graph, graph_cell=bw_graph_cell),
            partition_fn=default_partition,
            decompositions=default_decompositions,
            dynamic=True,
        )(*inp)
        fw_graph = fw_graph_cell[0]
        bw_graph = bw_graph_cell[0]

        self.assertExpectedInline(
            str(fw_graph.code).strip(),
            """\
def forward(self, arg0_1, arg1_1):
    clone = torch.ops.aten.clone.default(arg1_1);  arg1_1 = None
    add = torch.ops.aten.add.Tensor(clone, 1);  clone = None
    return (add,)""",
        )

    def test_aot_export_predispatch_func_simple(self):
        def fn(p, x):
            y = x + 2
            with torch.no_grad():
                y.add_(2)
            return (x * 2 + y,)

        mod = TestMod(fn)
        inp = torch.randn(2, 2)

        with torch.no_grad():
            gm, _ = aot_export_module(mod, [inp], trace_joint=False, pre_dispatch=True)
        self.assertExpectedInline(
            str(gm.code).strip(),
            """\
def forward(self, arg0_1, arg1_1):
    add = torch.ops.aten.add.Tensor(arg1_1, 2)
    _set_grad_enabled = torch._C._set_grad_enabled(False);  _set_grad_enabled = None
    add_1 = torch.ops.aten.add.Tensor(add, 2);  add = None
    _set_grad_enabled_1 = torch._C._set_grad_enabled(False);  _set_grad_enabled_1 = None
    mul = torch.ops.aten.mul.Tensor(arg1_1, 2);  arg1_1 = None
    add_2 = torch.ops.aten.add.Tensor(mul, add_1);  mul = add_1 = None
    return (add_2,)""",
        )

    def test_aot_export_predispatch_func_composite_implicit(self):
        def fn(p, x):
            with torch.enable_grad():
                y = x @ x
            y.add_(2)
            return (x.sum() + y.sum(),)

        mod = TestMod(fn)
        inp = torch.randn(2, 2)

        with torch.no_grad():
            gm, _ = aot_export_module(mod, [inp], trace_joint=False, pre_dispatch=True)
        self.assertExpectedInline(
            str(gm.code).strip(),
            """\
def forward(self, arg0_1, arg1_1):
    _set_grad_enabled = torch._C._set_grad_enabled(True);  _set_grad_enabled = None
    matmul = torch.ops.aten.matmul.default(arg1_1, arg1_1)
    _set_grad_enabled_1 = torch._C._set_grad_enabled(False);  _set_grad_enabled_1 = None
    add = torch.ops.aten.add.Tensor(matmul, 2);  matmul = None
    sum_1 = torch.ops.aten.sum.default(arg1_1);  arg1_1 = None
    sum_2 = torch.ops.aten.sum.default(add);  add = None
    add_1 = torch.ops.aten.add.Tensor(sum_1, sum_2);  sum_1 = sum_2 = None
    return (add_1,)""",
        )

    def test_aot_export_predispatch_composite_implicit_inplace(self):
        def fn(x, p):
            return (torch.ops.aten.absolute_.default(x.clone()),)

        mod = TestMod(fn)
        inp = torch.randn(2, 2)

        gm, _ = aot_export_module(mod, [inp], trace_joint=False, pre_dispatch=True)
        self.assertExpectedInline(
            str(gm.code).strip(),
            """\
def forward(self, arg0_1, arg1_1):
    clone = torch.ops.aten.clone.default(arg0_1);  arg0_1 = None
    abs_1 = torch.ops.aten.abs.default(clone);  clone = None
    return (abs_1,)""",
        )

    def test_aot_export_predispatch_composite_implicit_linear(self):
        class MM(torch.nn.Module):
            def __init__(self) -> None:
                super().__init__()
                self.linear = torch.nn.Linear(2, 2)

            def forward(self, x):
                return (self.linear(x),)

        mod = MM()
        inp = torch.randn(2, 2)

        gm, _ = aot_export_module(mod, [inp], trace_joint=False, pre_dispatch=True)
        self.assertExpectedInline(
            str(gm.code).strip(),
            """\
def forward(self, arg0_1, arg1_1, arg2_1):
    linear = torch.ops.aten.linear.default(arg2_1, arg0_1, arg1_1);  arg2_1 = arg0_1 = arg1_1 = None
    return (linear,)""",
        )

    @unittest.expectedFailure
    def test_aot_export_predispatch_outdtype(self):
        class M(torch.nn.Module):
            def __init__(self, weight):
                super().__init__()
                self.weight = weight

            def forward(self, x):
                y = x + 2
                y.add_(5)
                return (
                    out_dtype(torch.ops.aten.mm.default, torch.int32, y, self.weight),
                )

        weight = torch.randint(-128, 127, (5, 5), dtype=torch.int8)
        mod = M(weight)
        inp = torch.randint(-128, 127, (5, 5), dtype=torch.int8)

        gm, _ = aot_export_module(mod, [inp], trace_joint=False, pre_dispatch=True)
        self.assertExpectedInline(
            str(gm.code).strip(),
            """\
def forward(self, arg0_1, arg1_1):
    _set_grad_enabled = torch._C._set_grad_enabled(True);  _set_grad_enabled = None
    mm = torch.ops.aten.mm.default(arg1_1, arg1_1)
    _set_grad_enabled_1 = torch._C._set_grad_enabled(False);  _set_grad_enabled_1 = None
    add = torch.ops.aten.add.Tensor(mm, 2);  mm = None
    sum_1 = torch.ops.aten.sum.default(arg1_1);  arg1_1 = None
    sum_2 = torch.ops.aten.sum.default(add);  add = None
    add_1 = torch.ops.aten.add.Tensor(sum_1, sum_2);  sum_1 = sum_2 = None
    return (add_1,)""",
        )

    def test_aot_export_predispatch_func_view(self):
        def fn(p, x):
            y = x @ x
            y.add_(2)
            return (x.sum() + y.view(1, 4).sum(),)

        mod = TestMod(fn)
        inp = torch.randn(2, 2)

        gm, _ = aot_export_module(mod, [inp], trace_joint=False, pre_dispatch=True)
        self.assertExpectedInline(
            str(gm.code).strip(),
            """\
def forward(self, arg0_1, arg1_1):
    matmul = torch.ops.aten.matmul.default(arg1_1, arg1_1)
    add = torch.ops.aten.add.Tensor(matmul, 2);  matmul = None
    sum_1 = torch.ops.aten.sum.default(arg1_1);  arg1_1 = None
    view_1 = torch.ops.aten.view.default(add, [1, 4]);  add = None
    sum_2 = torch.ops.aten.sum.default(view_1);  view_1 = None
    add_1 = torch.ops.aten.add.Tensor(sum_1, sum_2);  sum_1 = sum_2 = None
    return (add_1,)""",
        )

    def test_aot_export_predispatch_buffer_mutation_metadata(self):
        class Foo(torch.nn.Module):
            def __init__(self) -> None:
                super().__init__()
                self.foo = torch.nn.Buffer(torch.zeros(2, 2))

            def forward(self, x):
                self.foo.add_(4)
                return (x.sum() + self.foo.sum(),)

        inp = torch.randn(2, 2)

        gm, graph_sig = aot_export_module(
            Foo(), [inp], trace_joint=False, pre_dispatch=True
        )
        self.assertExpectedInline(
            str(gm.code).strip(),
            """\
def forward(self, arg0_1, arg1_1):
    add = torch.ops.aten.add.Tensor(arg0_1, 4);  arg0_1 = None
    sum_1 = torch.ops.aten.sum.default(arg1_1);  arg1_1 = None
    sum_2 = torch.ops.aten.sum.default(add)
    add_1 = torch.ops.aten.add.Tensor(sum_1, sum_2);  sum_1 = sum_2 = None
    return (add, add_1)""",
        )
        eager_mod = Foo()
        output_1, output_2 = gm(torch.zeros(2, 2), inp)
        eager_output = eager_mod(inp)
        self.assertTrue(torch.allclose(output_2, eager_output[0]))

        _, output_2 = gm(output_1, inp)
        eager_output = eager_mod(inp)
        self.assertTrue(torch.allclose(output_2, eager_output[0]))
        self.assertTrue("foo" in graph_sig.buffers)
        self.assertTrue(graph_sig.inputs_to_buffers["arg0_1"] == "foo")

    def test_aot_export_predispatch_with_autograd_op(self):
        def foo(p, x):
            with torch.enable_grad():
                y = x + 5
                y.add_(5)
                y.add_(7)
                return (x.cos() + y.sin(),)

        inp = torch.randn(2, 2)
        mod = TestMod(foo)

        with torch.no_grad():
            gm, _ = aot_export_module(mod, [inp], trace_joint=False, pre_dispatch=True)
        self.assertExpectedInline(
            str(gm.code).strip(),
            """\
def forward(self, arg0_1, arg1_1):
    _set_grad_enabled = torch._C._set_grad_enabled(True);  _set_grad_enabled = None
    add = torch.ops.aten.add.Tensor(arg1_1, 5)
    add_1 = torch.ops.aten.add.Tensor(add, 5);  add = None
    add_2 = torch.ops.aten.add.Tensor(add_1, 7);  add_1 = None
    cos = torch.ops.aten.cos.default(arg1_1);  arg1_1 = None
    sin = torch.ops.aten.sin.default(add_2);  add_2 = None
    add_3 = torch.ops.aten.add.Tensor(cos, sin);  cos = sin = None
    _set_grad_enabled_1 = torch._C._set_grad_enabled(False);  _set_grad_enabled_1 = None
    return (add_3,)""",
        )

    @unittest.skipIf(IS_WINDOWS, "Windows isn't supported for this case")
    @unittest.skipIf(
        not torchdynamo.is_dynamo_supported(), "TorchDynamo is not supported"
    )
    def test_aot_export_predispatch_with_cond_nested(self):
        class M(torch.nn.Module):
            def __init__(self) -> None:
                super().__init__()

            def forward(self, x):
                def true_fn(x):
                    y = x.sin()
                    y.add_(5)

                    def true_true_fn(x):
                        y = x.sin()
                        y.add_(7)
                        return y.sin()

                    def true_false_fn(x):
                        return x.cos()

                    return torch.cond(
                        y.cos().sum() > 5, true_true_fn, true_false_fn, [y.cos()]
                    )

                def false_fn(x):
                    z = x.cos()
                    z.add_(6)
                    return z.sin()

                a = torch.cond(x.sum() > 4, true_fn, false_fn, [x])
                return (a + 3, a + 4)

        inp = torch.randn(2, 2)
        gm, _ = aot_export_module(M(), [inp], trace_joint=False, pre_dispatch=True)
        self.assertExpectedInline(
            str(gm.code).strip(),
            """\
def forward(self, arg0_1):
    sum_1 = torch.ops.aten.sum.default(arg0_1)
    gt = torch.ops.aten.gt.Scalar(sum_1, 4);  sum_1 = None
    true_graph_0 = self.true_graph_0
    false_graph_0 = self.false_graph_0
    cond = torch.ops.higher_order.cond(gt, true_graph_0, false_graph_0, [arg0_1]);  gt = true_graph_0 = false_graph_0 = arg0_1 = None
    getitem = cond[0];  cond = None
    add = torch.ops.aten.add.Tensor(getitem, 3)
    add_1 = torch.ops.aten.add.Tensor(getitem, 4);  getitem = None
    return (add, add_1)""",  # noqa: B950
        )

        self.assertExpectedInline(
            str(gm.true_graph_0.code).strip(),
            """\
def forward(self, arg0_1):
    sin = torch.ops.aten.sin.default(arg0_1);  arg0_1 = None
    add = torch.ops.aten.add.Tensor(sin, 5);  sin = None
    cos = torch.ops.aten.cos.default(add)
    sum_1 = torch.ops.aten.sum.default(cos);  cos = None
    gt = torch.ops.aten.gt.Scalar(sum_1, 5);  sum_1 = None
    cos_1 = torch.ops.aten.cos.default(add);  add = None
    true_graph_0 = self.true_graph_0
    false_graph_0 = self.false_graph_0
    cond = torch.ops.higher_order.cond(gt, true_graph_0, false_graph_0, [cos_1]);  gt = true_graph_0 = false_graph_0 = cos_1 = None
    getitem = cond[0];  cond = None
    return (getitem,)""",  # noqa: B950
        )

        self.assertExpectedInline(
            str(gm.true_graph_0.true_graph_0.code).strip(),
            """\
def forward(self, arg0_1):
    sin = torch.ops.aten.sin.default(arg0_1);  arg0_1 = None
    add = torch.ops.aten.add.Tensor(sin, 7);  sin = None
    sin_1 = torch.ops.aten.sin.default(add);  add = None
    return (sin_1,)""",
        )

    @unittest.skipIf(IS_WINDOWS, "Windows isn't supported for this case")
    @unittest.skipIf(
        not torchdynamo.is_dynamo_supported(), "TorchDynamo is not supported"
    )
    def test_aot_export_predispatch_map_1(self):
        class M(torch.nn.Module):
            def __init__(self) -> None:
                super().__init__()

            def forward(self, x, y):
                def true_fn(x, r):
                    y = x.sin()
                    y.add_(5)
                    return y.cos() + r.sum()

                def false_fn(x, r):
                    z = x.cos()

                    def f(x, y):
                        a = x.cos()
                        a.add_(5)
                        return a + y

                    return (
                        z
                        + control_flow.map(f, z, r).sum()
                        + control_flow.map(f, z, r).sum()
                    )

                a = torch.cond(x.sum() > 4, true_fn, false_fn, [x, y])
                return (a + 3, a + 4)

        inps = [torch.randn(2, 2), torch.ones(2)]
        gm, _ = aot_export_module(M(), inps, trace_joint=False, pre_dispatch=True)
        self.assertExpectedInline(
            str(gm.code).strip(),
            """\
def forward(self, arg0_1, arg1_1):
    sum_1 = torch.ops.aten.sum.default(arg0_1)
    gt = torch.ops.aten.gt.Scalar(sum_1, 4);  sum_1 = None
    true_graph_0 = self.true_graph_0
    false_graph_0 = self.false_graph_0
    cond = torch.ops.higher_order.cond(gt, true_graph_0, false_graph_0, [arg0_1, arg1_1]);  gt = true_graph_0 = false_graph_0 = arg0_1 = arg1_1 = None
    getitem = cond[0];  cond = None
    add = torch.ops.aten.add.Tensor(getitem, 3)
    add_1 = torch.ops.aten.add.Tensor(getitem, 4);  getitem = None
    return (add, add_1)""",  # noqa: B950
        )
        self.assertExpectedInline(
            str(gm.true_graph_0.code).strip(),
            """\
def forward(self, arg0_1, arg1_1):
    sin = torch.ops.aten.sin.default(arg0_1);  arg0_1 = None
    add = torch.ops.aten.add.Tensor(sin, 5);  sin = None
    cos = torch.ops.aten.cos.default(add);  add = None
    sum_1 = torch.ops.aten.sum.default(arg1_1);  arg1_1 = None
    add_1 = torch.ops.aten.add.Tensor(cos, sum_1);  cos = sum_1 = None
    return (add_1,)""",
        )
        self.assertExpectedInline(
            str(gm.false_graph_0.code).strip(),
            """\
def forward(self, arg0_1, arg1_1):
    cos = torch.ops.aten.cos.default(arg0_1);  arg0_1 = None
    select = torch.ops.aten.select.int(cos, 0, 0);  select = None
    body_graph_0 = self.body_graph_0
    map_impl = torch.ops.higher_order.map_impl(body_graph_0, [cos], [arg1_1]);  body_graph_0 = None
    getitem = map_impl[0];  map_impl = None
    sum_1 = torch.ops.aten.sum.default(getitem);  getitem = None
    add = torch.ops.aten.add.Tensor(cos, sum_1);  sum_1 = None
    select_1 = torch.ops.aten.select.int(cos, 0, 0);  select_1 = None
    body_graph_1 = self.body_graph_1
    map_impl_1 = torch.ops.higher_order.map_impl(body_graph_1, [cos], [arg1_1]);  body_graph_1 = cos = arg1_1 = None
    getitem_1 = map_impl_1[0];  map_impl_1 = None
    sum_2 = torch.ops.aten.sum.default(getitem_1);  getitem_1 = None
    add_1 = torch.ops.aten.add.Tensor(add, sum_2);  add = sum_2 = None
    return (add_1,)""",
        )
        self.assertExpectedInline(
            str(gm.false_graph_0.body_graph_0.code).strip(),
            """\
def forward(self, arg0_1, arg1_1):
    cos = torch.ops.aten.cos.default(arg0_1);  arg0_1 = None
    add = torch.ops.aten.add.Tensor(cos, 5);  cos = None
    add_1 = torch.ops.aten.add.Tensor(add, arg1_1);  add = arg1_1 = None
    return (add_1,)""",
        )

    def test_aot_export_predispatch_map_2(self):
        class M(torch.nn.Module):
            def __init__(self) -> None:
                super().__init__()

            def forward(self, x, y):
                z = x.cos()

                def f(x, y):
                    a = x.cos()
                    a.add_(5)
                    return a + y

                return (z + control_flow.map(f, z, y).sum(),)

        inps = [torch.randn(2, 2), torch.ones(2)]
        gm, _ = aot_export_module(M(), inps, trace_joint=False, pre_dispatch=True)
        self.assertExpectedInline(
            str(gm.code).strip(),
            """\
def forward(self, arg0_1, arg1_1):
    cos = torch.ops.aten.cos.default(arg0_1);  arg0_1 = None
    body_graph_0 = self.body_graph_0
    map_impl = torch.ops.higher_order.map_impl(body_graph_0, [cos], [arg1_1]);  body_graph_0 = arg1_1 = None
    getitem = map_impl[0];  map_impl = None
    sum_1 = torch.ops.aten.sum.default(getitem);  getitem = None
    add = torch.ops.aten.add.Tensor(cos, sum_1);  cos = sum_1 = None
    return (add,)""",
        )  # noqa: B950
        self.assertExpectedInline(
            str(gm.body_graph_0.code).strip(),
            """\
def forward(self, arg0_1, arg1_1):
    cos = torch.ops.aten.cos.default(arg0_1);  arg0_1 = None
    add = torch.ops.aten.add.Tensor(cos, 5);  cos = None
    add_1 = torch.ops.aten.add.Tensor(add, arg1_1);  add = arg1_1 = None
    return [add_1]""",
        )

    @unittest.skipIf(IS_WINDOWS, "Windows isn't supported for this case")
    @unittest.skipIf(
        not torchdynamo.is_dynamo_supported(), "TorchDynamo is not supported"
    )
    def test_aot_export_predispatch_with_cond(self):
        class M(torch.nn.Module):
            def __init__(self) -> None:
                super().__init__()

            def forward(self, x):
                def true_fn(x):
                    y = x.sin()
                    z = torch.ops.aten.linear.default(y, torch.randn(2, 2))
                    z.add_(5)
                    return z.cos()

                def false_fn(x):
                    z = x.cos()
                    z.add_(6)
                    return z.sin()

                a = torch.cond(x.sum() > 4, true_fn, false_fn, [x])
                return (a + 3, a + 4)

        inp = torch.randn(2, 2)
        gm, _ = aot_export_module(M(), [inp], trace_joint=False, pre_dispatch=True)
        self.assertExpectedInline(
            str(gm.code).strip(),
            """\
def forward(self, arg0_1):
    sum_1 = torch.ops.aten.sum.default(arg0_1)
    gt = torch.ops.aten.gt.Scalar(sum_1, 4);  sum_1 = None
    true_graph_0 = self.true_graph_0
    false_graph_0 = self.false_graph_0
    cond = torch.ops.higher_order.cond(gt, true_graph_0, false_graph_0, [arg0_1]);  gt = true_graph_0 = false_graph_0 = arg0_1 = None
    getitem = cond[0];  cond = None
    add = torch.ops.aten.add.Tensor(getitem, 3)
    add_1 = torch.ops.aten.add.Tensor(getitem, 4);  getitem = None
    return (add, add_1)""",  # noqa: B950
        )
        self.assertExpectedInline(
            str(gm.true_graph_0.code).strip(),
            """\
def forward(self, arg0_1):
    sin = torch.ops.aten.sin.default(arg0_1);  arg0_1 = None
    randn = torch.ops.aten.randn.default([2, 2], device = device(type='cpu'), pin_memory = False)
    linear = torch.ops.aten.linear.default(sin, randn);  sin = randn = None
    add = torch.ops.aten.add.Tensor(linear, 5);  linear = None
    cos = torch.ops.aten.cos.default(add);  add = None
    return (cos,)""",
        )

    def test_aot_export_predispatch_conv_and_bn(self):
        class ConvBatchnorm(torch.nn.Module):
            def __init__(self) -> None:
                super().__init__()
                self.conv = torch.nn.Conv2d(1, 3, 1, 1)
                self.bn = torch.nn.BatchNorm2d(3)

            def forward(self, x):
                x = self.conv(x)
                x = self.bn(x)
                return (x,)

        mod = ConvBatchnorm()
        mod.train()
        inp = torch.randn(1, 1, 3, 3)

        gm, _ = aot_export_module(mod, [inp], trace_joint=False, pre_dispatch=True)
        self.assertExpectedInline(
            str(gm.code).strip(),
            """\
def forward(self, arg0_1, arg1_1, arg2_1, arg3_1, arg4_1, arg5_1, arg6_1, arg7_1):
    conv2d = torch.ops.aten.conv2d.default(arg7_1, arg0_1, arg1_1);  arg7_1 = arg0_1 = arg1_1 = None
    add = torch.ops.aten.add.Tensor(arg6_1, 1);  arg6_1 = None
    _native_batch_norm_legit_functional = torch.ops.aten._native_batch_norm_legit_functional.default(conv2d, arg2_1, arg3_1, arg4_1, arg5_1, True, 0.1, 1e-05);  conv2d = arg2_1 = arg3_1 = arg4_1 = arg5_1 = None
    getitem = _native_batch_norm_legit_functional[0]
    getitem_3 = _native_batch_norm_legit_functional[3]
    getitem_4 = _native_batch_norm_legit_functional[4];  _native_batch_norm_legit_functional = None
    return (getitem_3, getitem_4, add, getitem)""",  # noqa: B950
        )

    def test_aot_export_predispatch_reshape(self):
        class Reshape(torch.nn.Module):
            def forward(self, x):
                y = x.reshape(4, 4)
                return (y.sum(),)

        mod = Reshape()
        inp = torch.randn(2, 8)

        gm, _ = aot_export_module(mod, [inp], trace_joint=False, pre_dispatch=True)
        self.assertExpectedInline(
            str(gm.code).strip(),
            """\
def forward(self, arg0_1):
    view = torch.ops.aten.view.default(arg0_1, [4, 4]);  arg0_1 = None
    sum_1 = torch.ops.aten.sum.default(view);  view = None
    return (sum_1,)""",
        )  # noqa: B950

    def test_aot_export_predispatch_contiguous(self):
        class Cont(torch.nn.Module):
            def forward(self, x):
                y = torch.ops.aten.contiguous.default(x)
                return (y.sum(),)

        mod = Cont()
        inp = torch.randn(2, 8)

        gm, _ = aot_export_module(mod, [inp], trace_joint=False, pre_dispatch=True)
        self.assertExpectedInline(
            str(gm.code).strip(),
            """\
def forward(self, arg0_1):
    sum_1 = torch.ops.aten.sum.default(arg0_1);  arg0_1 = None
    return (sum_1,)""",
        )  # noqa: B950

    def test_aot_export_module_joint(self):
        class ConvBatchnormRelu(torch.nn.Module):
            def __init__(self) -> None:
                super().__init__()
                self.conv = torch.nn.Conv2d(1, 3, 1, 1)
                self.bn = torch.nn.BatchNorm2d(3)

            def forward(self, x):
                x = self.conv(x)
                x = self.bn(x)
                user_out = torch.nn.functional.relu(x)
                loss = user_out.sum()
                return loss, user_out.detach()

        mod = ConvBatchnormRelu()
        mod.train()
        inp = torch.randn(1, 1, 3, 3)
        o_ref = mod(inp)
        fx_g, signature = aot_export_module(
            mod, [inp], trace_joint=True, output_loss_index=0
        )
        # Some important characteristics of the exported graph below:
        # 8 arguments: 2 params from conv, 2 params from batchnorm, 2 buffers from 1 batchnorm, 1 user input
        # 9 outputs: 3 mutated buffers (from batchnorm), 2 user outputs and 4 gradients (since there were 4 parameters)
        for node in fx_g.graph.nodes:
            node.meta.pop("stack_trace", None)
        self.assertExpectedInline(
            fx_g.print_readable(print_output=False),
            """\
class <lambda>(torch.nn.Module):
    def forward(self, arg0_1: "f32[3, 1, 1, 1]", arg1_1: "f32[3]", arg2_1: "f32[3]", arg3_1: "f32[3]", arg4_1: "f32[3]", arg5_1: "f32[3]", arg6_1: "i64[]", arg7_1: "f32[1, 1, 3, 3]"):
        # No stacktrace found for following nodes
        convolution: "f32[1, 3, 3, 3]" = torch.ops.aten.convolution.default(arg7_1, arg0_1, arg1_1, [1, 1], [0, 0], [1, 1], False, [0, 0], 1);  arg1_1 = None
        add: "i64[]" = torch.ops.aten.add.Tensor(arg6_1, 1);  arg6_1 = None
        _native_batch_norm_legit_functional = torch.ops.aten._native_batch_norm_legit_functional.default(convolution, arg2_1, arg3_1, arg4_1, arg5_1, True, 0.1, 1e-05);  arg3_1 = arg4_1 = arg5_1 = None
        getitem: "f32[1, 3, 3, 3]" = _native_batch_norm_legit_functional[0]
        getitem_1: "f32[3]" = _native_batch_norm_legit_functional[1]
        getitem_2: "f32[3]" = _native_batch_norm_legit_functional[2]
        getitem_3: "f32[3]" = _native_batch_norm_legit_functional[3]
        getitem_4: "f32[3]" = _native_batch_norm_legit_functional[4];  _native_batch_norm_legit_functional = None
        relu: "f32[1, 3, 3, 3]" = torch.ops.aten.relu.default(getitem);  getitem = None
        detach: "f32[1, 3, 3, 3]" = torch.ops.aten.detach.default(relu);  detach = None
        detach_1: "f32[1, 3, 3, 3]" = torch.ops.aten.detach.default(relu)
        detach_2: "f32[1, 3, 3, 3]" = torch.ops.aten.detach.default(detach_1);  detach_1 = None
        detach_3: "f32[1, 3, 3, 3]" = torch.ops.aten.detach.default(detach_2);  detach_2 = None
        detach_4: "f32[1, 3, 3, 3]" = torch.ops.aten.detach.default(detach_3);  detach_3 = None
        sum_1: "f32[]" = torch.ops.aten.sum.default(relu)
        detach_5: "f32[1, 3, 3, 3]" = torch.ops.aten.detach.default(relu);  relu = None
        detach_6: "f32[1, 3, 3, 3]" = torch.ops.aten.detach.default(detach_5);  detach_5 = None
        detach_7: "f32[1, 3, 3, 3]" = torch.ops.aten.detach.default(detach_6);  detach_6 = None
        detach_8: "f32[1, 3, 3, 3]" = torch.ops.aten.detach.default(detach_7);  detach_7 = None
        detach_9: "f32[1, 3, 3, 3]" = torch.ops.aten.detach.default(detach_8);  detach_8 = None
        detach_10: "f32[1, 3, 3, 3]" = torch.ops.aten.detach.default(detach_9);  detach_9 = None
        ones_like: "f32[]" = torch.ops.aten.ones_like.default(sum_1, pin_memory = False, memory_format = torch.preserve_format)
        expand: "f32[1, 3, 3, 3]" = torch.ops.aten.expand.default(ones_like, [1, 3, 3, 3]);  ones_like = None
        detach_11: "f32[1, 3, 3, 3]" = torch.ops.aten.detach.default(detach_4);  detach_4 = None
        detach_12: "f32[1, 3, 3, 3]" = torch.ops.aten.detach.default(detach_11);  detach_11 = None
        detach_13: "f32[1, 3, 3, 3]" = torch.ops.aten.detach.default(detach_12);  detach_12 = None
        detach_14: "f32[1, 3, 3, 3]" = torch.ops.aten.detach.default(detach_13);  detach_13 = None
        threshold_backward: "f32[1, 3, 3, 3]" = torch.ops.aten.threshold_backward.default(expand, detach_14, 0);  expand = detach_14 = None
        native_batch_norm_backward = torch.ops.aten.native_batch_norm_backward.default(threshold_backward, convolution, arg2_1, getitem_3, getitem_4, getitem_1, getitem_2, True, 1e-05, [True, True, True]);  threshold_backward = convolution = arg2_1 = getitem_1 = getitem_2 = None
        getitem_5: "f32[1, 3, 3, 3]" = native_batch_norm_backward[0]
        getitem_6: "f32[3]" = native_batch_norm_backward[1]
        getitem_7: "f32[3]" = native_batch_norm_backward[2];  native_batch_norm_backward = None
        convolution_backward = torch.ops.aten.convolution_backward.default(getitem_5, arg7_1, arg0_1, [3], [1, 1], [0, 0], [1, 1], False, [0, 0], 1, [False, True, True]);  getitem_5 = arg7_1 = arg0_1 = None
        getitem_8 = convolution_backward[0];  getitem_8 = None
        getitem_9: "f32[3, 1, 1, 1]" = convolution_backward[1]
        getitem_10: "f32[3]" = convolution_backward[2];  convolution_backward = None
        return (getitem_3, getitem_4, add, sum_1, detach_10, getitem_9, getitem_10, getitem_6, getitem_7)
        """,  # noqa: B950
        )

        self.assertExpectedInline(
            str(signature.parameters),
            """['conv.weight', 'conv.bias', 'bn.weight', 'bn.bias']""",
        )
        self.assertExpectedInline(
            str(signature.buffers),
            """['bn.running_mean', 'bn.running_var', 'bn.num_batches_tracked']""",
        )
        self.assertExpectedInline(str(signature.user_inputs), """['arg7_1']""")
        self.assertExpectedInline(
            str(signature.inputs_to_parameters),
            """{'arg0_1': 'conv.weight', 'arg1_1': 'conv.bias', 'arg2_1': 'bn.weight', 'arg3_1': 'bn.bias'}""",
        )  # noqa: B950
        self.assertExpectedInline(
            str(signature.inputs_to_buffers),
            """{'arg4_1': 'bn.running_mean', 'arg5_1': 'bn.running_var', 'arg6_1': 'bn.num_batches_tracked'}""",
        )  # noqa: B950
        self.assertExpectedInline(
            str(signature.buffers_to_mutate),
            """{'getitem_3': 'bn.running_mean', 'getitem_4': 'bn.running_var', 'add': 'bn.num_batches_tracked'}""",
        )  # noqa: B950
        self.assertExpectedInline(
            str(signature.backward_signature.gradients_to_parameters),
            """{'getitem_9': 'conv.weight', 'getitem_10': 'conv.bias', 'getitem_6': 'bn.weight', 'getitem_7': 'bn.bias'}""",
        )  # noqa: B950
        self.assertExpectedInline(
            str(signature.backward_signature.gradients_to_user_inputs), """{}"""
        )
        self.assertExpectedInline(
            str(signature.backward_signature.loss_output), """getitem_3"""
        )

        # Also check the inference graph
        # Main important thing here is that there are 5 total outputs: 3 total mutated buffers (from batchnorm), 2 user outputs.
        fx_g_inference, signature_inference = aot_export_module(
            mod, [inp], trace_joint=False
        )
        for node in fx_g_inference.graph.nodes:
            node.meta.pop("stack_trace", None)
        self.assertExpectedInline(
            fx_g_inference.print_readable(print_output=False),
            """\
class <lambda>(torch.nn.Module):
    def forward(self, arg0_1: "f32[3, 1, 1, 1]", arg1_1: "f32[3]", arg2_1: "f32[3]", arg3_1: "f32[3]", arg4_1: "f32[3]", arg5_1: "f32[3]", arg6_1: "i64[]", arg7_1: "f32[1, 1, 3, 3]"):
        # No stacktrace found for following nodes
        convolution: "f32[1, 3, 3, 3]" = torch.ops.aten.convolution.default(arg7_1, arg0_1, arg1_1, [1, 1], [0, 0], [1, 1], False, [0, 0], 1);  arg7_1 = arg0_1 = arg1_1 = None
        add: "i64[]" = torch.ops.aten.add.Tensor(arg6_1, 1);  arg6_1 = None
        _native_batch_norm_legit_functional = torch.ops.aten._native_batch_norm_legit_functional.default(convolution, arg2_1, arg3_1, arg4_1, arg5_1, True, 0.1, 1e-05);  convolution = arg2_1 = arg3_1 = arg4_1 = arg5_1 = None
        getitem: "f32[1, 3, 3, 3]" = _native_batch_norm_legit_functional[0]
        getitem_3: "f32[3]" = _native_batch_norm_legit_functional[3]
        getitem_4: "f32[3]" = _native_batch_norm_legit_functional[4];  _native_batch_norm_legit_functional = None
        relu: "f32[1, 3, 3, 3]" = torch.ops.aten.relu.default(getitem);  getitem = None
        sum_1: "f32[]" = torch.ops.aten.sum.default(relu)
        detach: "f32[1, 3, 3, 3]" = torch.ops.aten.detach.default(relu);  relu = None
        detach_1: "f32[1, 3, 3, 3]" = torch.ops.aten.detach.default(detach);  detach = None
        detach_2: "f32[1, 3, 3, 3]" = torch.ops.aten.detach.default(detach_1);  detach_1 = None
        return (getitem_3, getitem_4, add, sum_1, detach_2)
        """,  # noqa: B950
        )
        # Some important characteristics of the exported graph below:
        # 8 arguments: 2 params from conv, 2 params from batchnorm, 2 buffers from 1 batchnorm, 1 user input
        # 9 outputs: 2 mutated buffers (from batchnorm), 2 user outputs and 4 gradients (since there were 4 parameters)

    def test_aot_export_simplified_basic(self):
        def f(x, y):
            return x * y, y * y.detach()

        x = torch.randn(2, requires_grad=True)
        y = torch.randn(2, requires_grad=True)

        f_graph_fw = aot_export_joint_simple(f, [x, y], trace_joint=False)
        out_ref = f(x, y)
        # No calling convention changes necessary to invoke the traced graph
        out_test = f_graph_fw(x, y)
        self.assertEqual(out_ref, out_test)

        # Now test the backward
        x = torch.randn(2, requires_grad=True)
        y = torch.randn(2, requires_grad=True)
        x2 = x.clone().detach().requires_grad_(True)
        y2 = y.clone().detach().requires_grad_(True)
        x3 = x.clone().detach().requires_grad_(True)
        y3 = y.clone().detach().requires_grad_(True)
        f_graph_joint = aot_export_joint_simple(f, [x, y], trace_joint=True)
        num_fw_outputs = 2
        fw_g, bw_g = default_partition(
            f_graph_joint, [x, y], num_fwd_outputs=num_fw_outputs
        )
        out_ref2 = f(x2, y2)
        fw_outs = fw_g(x3, y3)
        out_test2, activations = fw_outs[:num_fw_outputs], fw_outs[num_fw_outputs:]
        self.assertEqual(out_ref2, out_test2)

        # Test running the traced backward graph with a mocked-up grad_output
        grad_outs = [torch.ones_like(x) for x in out_ref2]
        grads_ref = torch.autograd.grad(out_ref2, [x2, y2], grad_outputs=grad_outs)
        grads_test = bw_g(*activations, *grad_outs)
        for g_ref, g_test in zip(grads_ref, grads_test):
            self.assertEqual(g_ref, g_test)

    def test_aot_export_metadata_mutation_banned(self):
        def fn(p, x):
            x.t_()
            return (x * 2,)

        mod = TestMod(fn)
        inp = torch.randn(2, 4)
        with self.assertRaisesRegex(
            RuntimeError, "Found an input that received a metadata mutation"
        ):
            aot_export_joint_simple(fn, [mod.p, inp], trace_joint=False)
            aot_export_joint_simple(fn, [mod.p, inp], trace_joint=True)
            aot_export_module(mod, [inp], trace_joint=False)

    def test_aot_export_forward_mutation_no_buffer_mut(self):
        class M(torch.nn.Module):
            def __init__(self) -> None:
                super().__init__()
                self.buffer1 = torch.nn.Buffer(torch.ones(6, 4))

            def forward(self, x):
                x.add_(4)
                return (x.cos().sum() + self.buffer1.sum(),)

        mod = M()
        inp = torch.ones(6, 4)
        gm, sig = aot_export_module(mod, [inp], trace_joint=False)
        self.assertExpectedInline(
            str(gm.code).strip(),
            """\
def forward(self, arg0_1, arg1_1):
    add = torch.ops.aten.add.Tensor(arg1_1, 4);  arg1_1 = None
    cos = torch.ops.aten.cos.default(add)
    sum_1 = torch.ops.aten.sum.default(cos);  cos = None
    sum_2 = torch.ops.aten.sum.default(arg0_1);  arg0_1 = None
    add_1 = torch.ops.aten.add.Tensor(sum_1, sum_2);  sum_1 = sum_2 = None
    return (add, add_1)""",
        )  # noqa: B950
        self.assertEqual(sig.user_inputs_to_mutate, {"add": "arg1_1"})

    def test_aot_export_forward_mutation_multiple_mut(self):
        class M(torch.nn.Module):
            def __init__(self) -> None:
                super().__init__()
                self.buffer1 = torch.nn.Buffer(torch.ones(6, 4))

            def forward(self, x, y):
                y.add_(4)
                self.buffer1.add_(5)
                return (
                    x.cos().sum() + y.sin().sum(),
                    self.buffer1.sum(),
                )

        mod = M()
        inp = [torch.ones(6, 4), torch.zeros(6, 4)]
        gm, sig = aot_export_module(mod, inp, trace_joint=False)
        self.assertExpectedInline(
            str(gm.code).strip(),
            """\
def forward(self, arg0_1, arg1_1, arg2_1):
    add = torch.ops.aten.add.Tensor(arg2_1, 4);  arg2_1 = None
    add_1 = torch.ops.aten.add.Tensor(arg0_1, 5);  arg0_1 = None
    cos = torch.ops.aten.cos.default(arg1_1);  arg1_1 = None
    sum_1 = torch.ops.aten.sum.default(cos);  cos = None
    sin = torch.ops.aten.sin.default(add)
    sum_2 = torch.ops.aten.sum.default(sin);  sin = None
    add_2 = torch.ops.aten.add.Tensor(sum_1, sum_2);  sum_1 = sum_2 = None
    sum_3 = torch.ops.aten.sum.default(add_1)
    return (add_1, add, add_2, sum_3)""",
        )  # noqa: B950
        self.assertEqual(sig.user_inputs_to_mutate, {"add": "arg2_1"})
        self.assertEqual(sig.buffers_to_mutate, {"add_1": "buffer1"})

    def test_aot_export_input_mutation_on_input_requiring_grad_banned(self):
        class M(torch.nn.Module):
            def forward(self, x):
                x.add_(4)
                return (x,)

        mod = M()
        inp = torch.randn(2, requires_grad=True)
        with self.assertRaisesRegex(
            RuntimeError,
            "Found a graph input that requires gradients, and received a mutation",
        ):
            aot_export_module(mod, [inp], trace_joint=False)

    def test_aot_export_input_mutation_on_parameter_banned(self):
        def fn(p, x):
            p.mul_(2)
            return (p + x,)

        mod = TestMod(fn)
        inp = torch.randn(2)
        with self.assertRaisesRegex(
            RuntimeError,
            "Found a graph input that requires gradients, and received a mutation",
        ):
            aot_export_joint_simple(fn, [mod.p, inp], trace_joint=False)
            aot_export_joint_simple(fn, [mod.p, inp], trace_joint=True)
            aot_export_module(mod, [inp], trace_joint=False)

    def test_aot_export_synthetic_bases_banned(self):
        def fn(p, x, y):
            x.mul_(2)
            return (x + y,)

        mod = TestMod(fn)
        inp = torch.randn(2)
        inp2 = inp.view(-1)
        with self.assertRaisesRegex(
            RuntimeError, "Encountered aliased inputs that are mutated"
        ):
            aot_export_joint_simple(fn, [mod.p, inp, inp2], trace_joint=False)
            aot_export_joint_simple(fn, [mod.p, inp, inp2], trace_joint=True)
            aot_export_module(mod, [inp, inp2], trace_joint=False)

    def test_aot_export_input_dupes_banned(self):
        def fn(p, x, y):
            x.mul_(2)
            return (x + y,)

        mod = TestMod(fn)
        inp = torch.randn(2)
        with self.assertRaisesRegex(
            RuntimeError, "Encountered duplicated inputs that are mutated in the graph"
        ):
            aot_export_joint_simple(fn, [mod.p, inp, inp], trace_joint=False)
            aot_export_joint_simple(fn, [mod.p, inp, inp], trace_joint=True)
            aot_export_module(mod, [inp, inp], trace_joint=False)

    def test_aot_export_multiple_outputs_require_grad_banned(self):
        def fn(p, x):
            out = p * x
            return out, out.sum()

        mod = TestMod(fn)
        inp = torch.randn(2)
        with self.assertRaisesRegex(
            RuntimeError,
            "Found an output of the forward that requires gradients, that was not",
        ):
            aot_export_module(mod, [inp], trace_joint=True, output_loss_index=1)

    @unittest.skipIf(IS_WINDOWS, "Windows isn't supported for this case")
    @unittest.skipIf(
        not torch._dynamo.is_dynamo_supported(), "Cond needs dynamo to run"
    )
    def test_aot_export_with_torch_cond(self):
        class M(torch.nn.Module):
            def __init__(self) -> None:
                super().__init__()

            def forward(self, x):
                def true_fn(x):
                    y = x + 4
                    y.add_(5)
                    return x.cos()

                def false_fn(x):
                    y = x + 5
                    y.add_(6)
                    return x.sin()

                a = torch.cond(x.sum() > 4, true_fn, false_fn, [x])
                return (a + 3, a + 4)

        inp = torch.randn(3, 4)
        gm, _ = aot_export_module(M(), (inp,), trace_joint=False)
        self.assertExpectedInline(
            gm.code.strip(),
            """\
def forward(self, arg0_1):
    sum_1 = torch.ops.aten.sum.default(arg0_1)
    gt = torch.ops.aten.gt.Scalar(sum_1, 4);  sum_1 = None
    true_graph_0 = self.true_graph_0
    false_graph_0 = self.false_graph_0
    cond = torch.ops.higher_order.cond(gt, true_graph_0, false_graph_0, [arg0_1]);  gt = true_graph_0 = false_graph_0 = arg0_1 = None
    getitem = cond[0];  cond = None
    add = torch.ops.aten.add.Tensor(getitem, 3)
    add_1 = torch.ops.aten.add.Tensor(getitem, 4);  getitem = None
    return (add, add_1)""",  # noqa: B950
        )

        self.assertExpectedInline(
            gm.true_graph_0.code.strip(),
            """\
def forward(self, arg0_1):
    add = torch.ops.aten.add.Tensor(arg0_1, 4)
    add_1 = torch.ops.aten.add.Tensor(add, 5);  add = add_1 = None
    cos = torch.ops.aten.cos.default(arg0_1);  arg0_1 = None
    return (cos,)""",
        )

        self.assertExpectedInline(
            gm.false_graph_0.code.strip(),
            """\
def forward(self, arg0_1):
    add = torch.ops.aten.add.Tensor(arg0_1, 5)
    add_1 = torch.ops.aten.add.Tensor(add, 6);  add = add_1 = None
    sin = torch.ops.aten.sin.default(arg0_1);  arg0_1 = None
    return (sin,)""",
        )

    def test_aot_export_simplified_pytrees_banned(self):
        def fn(inps):
            return (inps[0] + inps[1],)

        inp1 = torch.randn(2)
        inp2 = torch.randn(2)
        inps = [inp1, inp2]
        with self.assertRaisesRegex(
            RuntimeError,
            "aot_export_joint_simple requires individual inputs not to be pytrees",
        ):
            aot_export_joint_simple(fn, [inps], trace_joint=False)
            aot_export_joint_simple(fn, [inps], trace_joint=True)

    def test_aot_export_functionalized_rng_banned(self):
        def fn(p, x):
            return (p + x,)

        mod = TestMod(fn)
        inp = torch.randn(2)
        with patch(
            "functorch.compile.config.functionalize_rng_ops", True
        ), self.assertRaisesRegex(
            RuntimeError,
            "Functionalized RNG is not currently supported in the aot_export",
        ):
            aot_export_joint_simple(fn, [mod.p, inp], trace_joint=False)
            aot_export_joint_simple(fn, [mod.p, inp], trace_joint=True)
            aot_export_module(mod, [inp], trace_joint=False)

    def test_aot_export_unbacked_arg(self):
        class M(torch.nn.Module):
            def forward(self):
                full = torch.full((), 11)
                i0 = full.item()
                return (torch.full((i0,), 0),)

        gm, _ = aot_export_module(
            mod=M(), args=(), trace_joint=False, dynamic_shapes=True
        )
        self.assertExpectedInline(
            gm.code.strip(),
            """\
def forward(self):
    full = torch.ops.aten.full.default([], 11, device = device(type='cpu'), pin_memory = False)
    _local_scalar_dense = torch.ops.aten._local_scalar_dense.default(full);  full = None
    full_1 = torch.ops.aten.full.default([_local_scalar_dense], 0, device = device(type='cpu'), pin_memory = False);  _local_scalar_dense = None
    return (full_1,)""",  # noqa: B950
        )


class TestPartitioning(AOTTestCase):
    @unittest.skipIf(not USE_NETWORKX, "networkx not available")
    def test_recompute_partitioning(self):
        def fn(a, b):
            return torch.sin(torch.sin(a)) + b

        # Reference calculation
        ref_a = torch.rand(10, 10, requires_grad=True)
        ref_b = torch.rand(10, 10, requires_grad=True)
        ref = fn(ref_a, ref_b)
        ref.sum().backward()

        # Compiled function calculation
        res_a = ref_a.clone().detach().requires_grad_(True)
        res_b = ref_b.clone().detach().requires_grad_(True)

        def compile_fn(x, _):
            return x

        compiled_fn = compiled_function(
            fn, compile_fn, compile_fn, min_cut_rematerialization_partition
        )
        res = compiled_fn(res_a, res_b)
        res.sum().backward()
        assert torch.allclose(ref, res, atol=1e-3, rtol=1e-3)
        assert torch.allclose(ref_a.grad, res_a.grad, atol=1e-3, rtol=1e-3)
        assert torch.allclose(ref_b.grad, res_b.grad, atol=1e-3, rtol=1e-3)

    def test_meta_tensor_inplace_op(self):
        # Following module results in inplace ops while tracing. The test checks
        # that the meta tensor information is stored for inplace ops.
        class MockModule(torch.nn.Module):
            def __init__(self) -> None:
                super().__init__()
                self.weight = torch.nn.Parameter(
                    torch.randn(3072, 768, requires_grad=True)
                )
                self.bias = torch.nn.Parameter(torch.randn(3072, requires_grad=True))

            def forward(self, add_4):
                linear_4 = torch.nn.functional.linear(
                    add_4, self.weight, bias=self.bias
                )
                gelu = torch.nn.functional.gelu(linear_4)
                return gelu

        def check_meta_tensor(fx_g, _):
            for node in fx_g.graph.nodes:
                if node.op != "output":
                    assert "tensor_meta" in node.meta
            return fx_g

        inp0 = torch.randn(16, 128, 768, requires_grad=True)
        inputs = [
            inp0,
        ]
        mod = MockModule().to(device="cpu")
        aot_mod = aot_module(mod, fw_compiler=check_meta_tensor)
        aot_mod(*inputs)

    def test_default_partitioner_getitem(self):
        mod = nn.LayerNorm([10])

        def f(x, mod_weight, mod_bias):
            return torch.nn.functional.layer_norm(
                x, [10], mod_weight, mod_bias, eps=1e-6
            )

        fw_graph, bw_graph = get_fw_bw_graph(
            f,
            [torch.randn(3, 10, requires_grad=True), mod.weight, mod.bias],
            partitioner=default_partition,
        )
        self.assertEqual(get_num_ins_outs(fw_graph), (3, 6))
        self.assertEqual(get_num_ins_outs(bw_graph), (6, 3))

    @unittest.skipIf(not USE_NETWORKX, "networkx not available")
    def test_min_cut_partitioner_save_shape(self):
        def f(x):
            s = x.sum(dim=1)
            return s

        inp = [torch.ones([10, 10], requires_grad=True)]
        fw_graph, bw_graph = get_fw_bw_graph(f, inp, dynamic=True)
        _, fw_output = get_ins_outs(fw_graph)
        self.assertEqual(get_num_ins_outs(fw_graph), (1, 3))
        self.assertEqual(get_num_ins_outs(bw_graph), (3, 1))
        self.assertEqual(str(fw_output[0]), "sum_1")
        # make sure we don't do the suboptimal thing of saving the bigger primals input to sum,
        # rather than saving the sizes of the primals input for use in backward expand
        self.assertEqual(str(fw_output[1]), "sym_size_int")
        self.assertEqual(str(fw_output[2]), "sym_size_int_1")

        inp = [
            torch.randn(10, requires_grad=True),
            torch.randn((3, 10), requires_grad=True),
            torch.randn((2, 10), requires_grad=True),
        ]

        def f(a, b, c):
            # tried to test what happens if we save a size tuple in the graph;
            # turns out we never will due to how we trace, but this is probably
            # still a good test case for various size manipulations
            sb = torch.ops.aten.sym_size(b)
            sc = c.size()
            x = sb[0] + sc[0]
            a_sz = (x, a.size(0))
            return torch.cat([a.expand(a_sz), b, c])

        fw_graph, bw_graph = get_fw_bw_graph(f, inp, dynamic=True)
        self.assertEqual(get_num_ins_outs(fw_graph), (3, 4))
        self.assertEqual(get_num_ins_outs(bw_graph), (4, 3))
        _, outs = get_ins_outs(fw_graph)
        self.assertTrue(all(is_sym_node(n) for n in outs[1:]))

    def test_default_partitioner_output_tensor_shape_tensor(self):
        inp = [
            torch.randn(10, requires_grad=True),
            torch.randn((3, 10), requires_grad=True),
            torch.randn((2, 10), requires_grad=True),
            torch.randn((10, 1), requires_grad=True),
        ]

        def f(a, b, c, d):
            # Try to force symints intermixed with outputs in the function's returns
            sb = b.size()
            sc = c.size()
            x = sb[0] + sc[0]
            a_sz = (x, a.size(0))
            cat = torch.cat([a.expand(a_sz), b, c])
            mm = torch.mm(cat, d)
            mm2 = torch.mm(
                mm, a.view(mm.size(1), a.size(0))
            )  # this saves 4 new ints for backward. why?
            # and what do i have to do to make it save a tensor for backward?
            return cat, sb, c, mm2

        fw_graph_cell = [None]
        bw_graph_cell = [None]
        compiled_outs = aot_function(
            f,
            fw_compiler=partial(extract_graph, graph_cell=fw_graph_cell),
            bw_compiler=partial(extract_graph, graph_cell=bw_graph_cell),
            partition_fn=default_partition,
            decompositions=default_decompositions,
            dynamic=True,
        )(*inp)
        fw_graph = fw_graph_cell[0]
        (compiled_outs[0].sum() + compiled_outs[2].sum()).backward()
        bw_graph = bw_graph_cell[0]

        # in the fwd graph, 13 outs because:
        # - 5 original outputs (sb is a tuple, gets expanded to 2 symints)
        # - 8 saved outputs for backward: 5 tensors, 3 symints
        self.assertEqual(get_num_ins_outs(fw_graph), (4, 13))
        # in the bwd graph, 10 inputs (grad outs) because:
        # - The fwd graph had 13 outputs
        # - 1 was a view of an input, which gets regenerated outside of the graph
        #   and doesn't participate in the backward
        # - 2 user outs were symints (b.size()), which don't get tangents in the backward
        self.assertEqual(get_num_ins_outs(bw_graph), (10, 4))
        _, fw_graph_out_nodes = get_ins_outs(fw_graph)
        self.assertEqual(
            # fw outputs include b.size() which expands to 2 symints,
            #
            # TODO(whc)- are the saved-tensors/saved-symints correct here?
            # i just made the test pass based on what default partition did
            # Of the 5 original forward outputs, the 4th (c) is an input,
            # which won't show up in the compiled forward graph
            [False, True, True, False, False] + [False] * 4 + [True] * 4,
            [is_sym_node(n) for n in fw_graph_out_nodes],
        )

        real_outs = f(*inp)
        self.assertEqual(compiled_outs, real_outs)
        self.assertTrue(isinstance(real_outs[1], torch.Size))

        # TODO(whc) we should learn to return torch.Sizes
        self.assertFalse(isinstance(compiled_outs[1], torch.Size))

    @unittest.skipIf(not USE_NETWORKX, "networkx not available")
    def test_min_cut_partitioner_output_tensor_shape_tensor(self):
        inp = [
            torch.randn(10, requires_grad=True),
            torch.randn((3, 10), requires_grad=True),
            torch.randn((2, 10), requires_grad=True),
            torch.randn((10, 1), requires_grad=True),
        ]

        def f(a, b, c, d):
            # Try to force symints intermixed with outputs in the function's returns
            sb = b.size()
            sc = c.size()
            x = sb[0] + sc[0]
            a_sz = (x, a.size(0))
            cat = torch.cat([a.expand(a_sz), b, c])
            mm = torch.mm(cat, d)
            mm2 = torch.mm(
                mm, a.view(mm.size(1), a.size(0))
            )  # this saves 4 new ints for backward. why?
            # and what do i have to do to make it save a tensor for backward?
            return cat, sb, c, mm2

        fw_graph_cell = [None]
        bw_graph_cell = [None]
        compiled_outs = aot_function(
            f,
            fw_compiler=partial(extract_graph, graph_cell=fw_graph_cell),
            bw_compiler=partial(extract_graph, graph_cell=bw_graph_cell),
            partition_fn=min_cut_rematerialization_partition,
            decompositions=default_decompositions,
            dynamic=True,
        )(*inp)
        fw_graph = fw_graph_cell[0]
        (compiled_outs[0].sum() + compiled_outs[2].sum()).backward()
        bw_graph = bw_graph_cell[0]

        self.assertEqual(get_num_ins_outs(fw_graph), (4, 12))
        self.assertEqual(get_num_ins_outs(bw_graph), (9, 4))
        _, fw_graph_out_nodes = get_ins_outs(fw_graph)
        self.assertEqual(
            # fw outputs include b.size() which expands to 2 symints,
            # then 4 tensors (transposes of matricies used for mm) are saved
            # finally 3 symints are saved
            [False, True, True, False, False] + [False] * 4 + [True] * 3,
            [is_sym_node(n) for n in fw_graph_out_nodes],
        )

        real_outs = f(*inp)
        self.assertEqual(compiled_outs, real_outs)
        self.assertTrue(isinstance(real_outs[1], torch.Size))

        # TODO(whc) we should learn to return torch.Sizes
        self.assertFalse(isinstance(compiled_outs[1], torch.Size))

    @unittest.skipIf(not USE_NETWORKX, "networkx not available")
    def test_min_cut_partitioner(self):
        def f(x):
            return x.cos().cos().cos()

        fw_graph, bw_graph = get_fw_bw_graph(f, [torch.randn(3, requires_grad=True)])
        self.assertEqual(get_num_ins_outs(fw_graph), (1, 2))
        self.assertEqual(get_num_ins_outs(bw_graph), (2, 1))

        def f(a, b, c, d):
            x = a + b + c + d
            return x.cos().cos()

        fw_graph, bw_graph = get_fw_bw_graph(
            f, [torch.randn(3, requires_grad=True) for _ in range(4)]
        )
        self.assertEqual(get_num_ins_outs(fw_graph), (4, 2))
        self.assertEqual(get_num_ins_outs(bw_graph), (2, 4))

    def test_contiguous(self):
        # The test simulates the condition where transpose followed by view
        # happens in the backward pass.
        # https://discuss.pytorch.org/t/error-on-transpose-and-view/434
        def f(x):
            return x.view(2, 3).t()

        inp = torch.randn(6, requires_grad=True)
        out = aot_function(f, nop)(inp)
        torch.autograd.grad(out, inp, torch.randn(3, 2))

    def test_preserve_random(self):
        def fn(x):
            return torch.nn.functional.dropout(x, 0.5) + x

        x = torch.randn(4)

        torch.manual_seed(0)
        ref = fn(x)

        torch.manual_seed(0)
        aot_fn = aot_function(fn, nop)
        res = aot_fn(x)

        assert torch.allclose(ref, res)

    # https://github.com/pytorch/pytorch/issues/110666
    def test_generate_gives_inference_graph(self):
        # We expect this to give an inference graph
        def generate(x):
            with torch.no_grad():
                return torch.mul(x, x)

        inference_graph_cell = [None]
        inference_compiler = make_boxed_compiler(
            partial(extract_graph, graph_cell=inference_graph_cell)
        )
        aot_fn = aot_function(generate, nop, inference_compiler=inference_compiler)
        # Even though x requires grad, we should still get an inference graph
        x = torch.randn(4, requires_grad=True)
        res = aot_fn(x)
        self.assertTrue(inference_graph_cell[0] is not None)

    @unittest.skipIf(not torch.cuda.is_available(), "CUDA is unavailable")
    @unittest.skipIf(not USE_TORCHVISION, "test requires torchvision")
    def test_autocast(self):
        mod = torchvision.models.resnet18().cuda()
        mod.train()

        x = torch.randn(16, 3, 32, 32, device="cuda")
        aot_mod = memory_efficient_fusion(mod)

        # Ensure that AOT Autograd works with AMP
        with torch.cuda.amp.autocast(True):
            res = aot_mod(x)
        res.sum().backward()


class TestAOTDispatch(AOTTestCase):
    # Tests to add cases for (non-exhaustive list, mostly for my notes):
    # - subclass / mode introduced in the middle of the compiled fn
    # - various input mutation / intermediate base tests
    # - input mutation that changes a tensor into a subclass
    # - metadata mutation? (TBD)
    # - guard tests (fw guards *and* bw guards)
    # - subclass test involving _indices_of_inps_to_detach
    def test_aot_dispatch_simple(self):
        # a is a subclass, b is not
        def f(a, b):
            aa = torch.mul(a, 6)
            bb = torch.div(b, 2)
            return aa + bb

        a1_ref = torch.ones(3, 3, requires_grad=True)
        a2_ref = torch.ones(3, 3, requires_grad=True)
        a_ref = TwoTensor(a1_ref, a2_ref)
        b_ref = torch.ones(3, 3, requires_grad=True)

        a1_test = a1_ref.clone().detach().requires_grad_(True)
        a2_test = a2_ref.clone().detach().requires_grad_(True)
        a_test = TwoTensor(a1_test, a2_test)
        b_test = b_ref.clone().detach().requires_grad_(True)

        fw_graph_cell = [None]
        bw_graph_cell = [None]

        compiled_f = aot_function(
            f,
            fw_compiler=partial(extract_graph, graph_cell=fw_graph_cell),
            bw_compiler=partial(extract_graph, graph_cell=bw_graph_cell),
            partition_fn=min_cut_rematerialization_partition,
        )
        out_ref = f(a_ref, b_ref)
        out_test = compiled_f(a_test, b_test)

        # Output is a TwoTensor (check both inner tensors)
        self.assertEqual(out_ref.a, out_test.a)
        self.assertEqual(out_ref.b, out_test.b)

        out_ref.sum().backward()
        out_test.sum().backward()
        # Both grad_inputs are TwoTensor
        self.assertEqual(a_ref.grad.a, a_test.grad.a)
        self.assertEqual(a_ref.grad.b, a_test.grad.b)
        self.assertEqual(b_ref.grad.a, b_test.grad.a)
        self.assertEqual(b_ref.grad.b, b_test.grad.b)

        # Important pieces of the graph:
        # - mul() and div() show up twice, because we called them on a TwoTensor
        # - add() shows up once, because we called it on a plain Tensor
        # - The user forward() fn returns 1 output (the result of add),
        #   while the graph itself returns two outputs (add, add_1)
        # - add, add_1 correspond to the two inner dense tensors that will be wrapped
        # - into a single TwoTensor output.
        self.assertExpectedInline(
            fw_graph_cell[0].code.strip(),
            """\
def forward(self, primals_1, primals_2, primals_3):
    mul = torch.ops.aten.mul.Tensor(primals_1, 6);  primals_1 = None
    mul_1 = torch.ops.aten.mul.Tensor(primals_2, 6);  primals_2 = None
    div = torch.ops.aten.div.Tensor(primals_3, 2);  primals_3 = None
    add = torch.ops.aten.add.Tensor(mul, div);  mul = None
    add_1 = torch.ops.aten.add.Tensor(mul_1, div);  mul_1 = div = None
    return (add, add_1)""",
        )

        # Important pieces of the graph:
        # - 4 total dense outputs.
        #   This corresponds to the fact that each user fwd inpt (a, b)
        #   will get a gradient that is a TwoTensor subclass,
        #   so (mul_2, mul_3) will be wrapped into a.grad
        #   and (div_1, div_2) will be wrapped into b.grad
        # - 4 total dense outputs,
        self.assertExpectedInline(
            bw_graph_cell[0].code.strip(),
            """\
def forward(self, tangents_1, tangents_2):
    div_1 = torch.ops.aten.div.Tensor(tangents_1, 2)
    div_2 = torch.ops.aten.div.Tensor(tangents_2, 2)
    mul_2 = torch.ops.aten.mul.Tensor(tangents_1, 6);  tangents_1 = None
    mul_3 = torch.ops.aten.mul.Tensor(tangents_2, 6);  tangents_2 = None
    return (mul_2, mul_3, div_1, div_2)""",
        )

    def test_aot_dispatch_inference(self):
        # a is a subclass, b is not
        def f(a, b):
            aa = torch.mul(a, 6)
            bb = torch.div(b, 2)
            return aa + bb

        a1_ref = torch.ones(3, 3)
        a2_ref = torch.ones(3, 3)
        a_ref = TwoTensor(a1_ref, a2_ref)
        b_ref = torch.ones(3, 3)

        a1_test = a1_ref.clone()
        a2_test = a2_ref.clone()
        a_test = TwoTensor(a1_test, a2_test)
        b_test = b_ref.clone()

        compiled_f = aot_function(
            f,
            fw_compiler=nop,
            bw_compiler=nop,
            partition_fn=min_cut_rematerialization_partition,
        )
        out_ref = f(a_ref, b_ref)
        out_test = compiled_f(a_test, b_test)

        # Output is a TwoTensor (check both inner tensors)
        self.assertEqual(out_ref.a, out_test.a)
        self.assertEqual(out_ref.b, out_test.b)

    def test_aot_dispatch_incorrect_backward(self):
        # a is a subclass, b is not
        def f(a, b):
            aa = torch.mul(a, 2)
            bb = torch.add(b, 3)
            out_subclass = torch.div(aa, bb)
            out_reg = torch.add(b, b)
            # When creating the joint, we assume that the second grad_out
            # is not a subclass.
            # In the below test case though, we end up being wrong.
            # This would require re-tracing and recompiling the backward.
            return out_subclass, out_reg

        a1_ref = torch.ones(3, 3, requires_grad=True)
        a2_ref = torch.ones(3, 3, requires_grad=True)
        a_ref = TwoTensor(a1_ref, a2_ref)
        b_ref = torch.ones(3, 3, requires_grad=True)

        a1_test = a1_ref.clone().detach().requires_grad_(True)
        a2_test = a2_ref.clone().detach().requires_grad_(True)
        a_test = TwoTensor(a1_test, a2_test)
        b_test = b_ref.clone().detach().requires_grad_(True)

        compiled_f = aot_function(
            f,
            fw_compiler=nop,
            bw_compiler=nop,
            partition_fn=min_cut_rematerialization_partition,
        )
        out_ref = f(a_ref, b_ref)
        out_test = compiled_f(a_test, b_test)
        # First out is a TwoTensor, second is an ordinary tensor
        self.assertEqual(out_ref[0].a, out_test[0].a)
        self.assertEqual(out_ref[0].b, out_test[0].b)
        self.assertEqual(out_ref[1], out_test[1])

        # We compiled our graph assuming type(grad_out[1]) == torch.Tensor,
        # but we were wrong: in the below tests, it is a subclass.
        # This will eventually require a repartition + recompile
        with self.assertRaisesRegex(
            AssertionError,
            "incorrectly attempted to compile the backward with incorrect subclass metadata",
        ):
            (out_test[0] + out_test[1]).sum().backward()

    def test_aot_dispatch_output_alias(self):
        # a is a tensor, b is a TwoTensor
        def f(a, b):
            return b.view(b.shape), a * b

        b1_ref = torch.ones(3, 3, requires_grad=True)
        b2_ref = torch.ones(3, 3, requires_grad=True)
        b_ref = TwoTensor(b1_ref, b2_ref)
        a_ref = torch.ones(3, 3, requires_grad=True)

        b1_test = b1_ref.clone().detach().requires_grad_(True)
        b2_test = b2_ref.clone().detach().requires_grad_(True)
        b_test = TwoTensor(b1_test, b2_test)
        a_test = a_ref.clone().detach().requires_grad_(True)

        compiled_f = aot_function(
            f,
            fw_compiler=nop,
            bw_compiler=nop,
            partition_fn=min_cut_rematerialization_partition,
        )
        out_ref1, out_ref2 = f(a_ref, b_ref)
        out_test1, out_test2 = compiled_f(a_test, b_test)
        self.assertEqual(out_ref1, out_test1)
        self.assertEqual(out_ref2.a, out_test2.a)
        self.assertEqual(out_ref2.b, out_test2.b)

        (out_ref1 + out_ref2).sum().backward()
        (out_test1 + out_test2).sum().backward()
        # Both grad_inputs are TwoTensor
        self.assertEqual(a_ref.grad.a, a_test.grad.a)
        self.assertEqual(a_ref.grad.b, a_test.grad.b)
        self.assertEqual(b_ref.grad.a, b_test.grad.a)
        self.assertEqual(b_ref.grad.b, b_test.grad.b)

    def test_aot_dispatch_input_mutation(self):
        def f(a, b):
            a.mul_(2)
            b.mul_(3)
            return a + b

        b1_ref = torch.ones(3, 3, requires_grad=True)
        b2_ref = torch.ones(3, 3, requires_grad=True)
        b_ref_base = TwoTensor(b1_ref, b2_ref)
        a_ref_base = torch.ones(3, 3, requires_grad=True)
        b_ref = b_ref_base + 1
        a_ref = a_ref_base + 1

        b1_test = b1_ref.clone().detach().requires_grad_(True)
        b2_test = b2_ref.clone().detach().requires_grad_(True)
        b_test_base = TwoTensor(b1_test, b2_test)
        a_test_base = a_ref_base.clone().detach().requires_grad_(True)
        b_test = b_test_base + 1
        a_test = a_test_base + 1

        compiled_f = aot_function(
            f,
            fw_compiler=nop,
            bw_compiler=nop,
            partition_fn=min_cut_rematerialization_partition,
        )
        out_ref = f(a_ref, b_ref)
        out_test = compiled_f(a_test, b_test)
        self.assertEqual(out_ref.a, out_test.a)
        self.assertEqual(out_ref.b, out_test.b)

        # confirm input mutations worked
        self.assertEqual(a_test, a_ref)
        self.assertEqual(b_test.a, b_ref.a)
        self.assertEqual(b_test.b, b_ref.b)

        # NOTE: we need to use b in our gradient compute. Otherwise we will need to recompile teh backward.
        (b_ref * out_ref).sum().backward()
        (b_test * out_test).sum().backward()
        # Both grad_inputs are TwoTensor
        self.assertEqual(a_ref_base.grad.a, a_test_base.grad.a)
        self.assertEqual(a_ref_base.grad.b, a_test_base.grad.b)
        self.assertEqual(b_ref_base.grad.a, b_test_base.grad.a)
        self.assertEqual(b_ref_base.grad.b, b_test_base.grad.b)

    # NB: Metadata mutation for subclasses is currently broken and disabled
    # See https://github.com/pytorch/pytorch/issues/114975
    @unittest.expectedFailure
    def test_aot_dispatch_input_metadata_mutation(self):
        def f(a, b):
            a.t_()
            b.unsqueeze_(0)
            return a + b

        b1_ref = torch.arange(9, requires_grad=True, dtype=torch.float32).reshape(3, 3)
        b2_ref = torch.arange(9, requires_grad=True, dtype=torch.float32).reshape(3, 3)
        b_ref_base = TwoTensor(b1_ref, b2_ref)
        a_ref_base = (
            torch.arange(9, dtype=torch.float32)
            .reshape(3, 3)
            .detach()
            .requires_grad_(True)
        )
        b_ref = b_ref_base + 1
        a_ref = a_ref_base + 1

        b1_test = b1_ref.clone().detach().requires_grad_(True)
        b2_test = b2_ref.clone().detach().requires_grad_(True)
        b_test_base = TwoTensor(b1_test, b2_test)
        a_test_base = a_ref_base.clone().detach().requires_grad_(True)
        b_test = b_test_base + 1
        a_test = a_test_base + 1

        compiled_f = aot_function(
            f,
            fw_compiler=nop,
            bw_compiler=nop,
            partition_fn=min_cut_rematerialization_partition,
        )
        out_ref = f(a_ref, b_ref)
        out_test = compiled_f(a_test, b_test)
        self.assertEqual(out_ref.a, out_test.a)
        self.assertEqual(out_ref.b, out_test.b)

        # confirm input mutations worked
        self.assertEqual(a_test, a_ref)
        self.assertEqual(b_test.a, b_ref.a)
        self.assertEqual(b_test.b, b_ref.b)

        # NOTE: we need to use b in our gradient compute. Otherwise we will need to recompile the backward.
        (b_ref * out_ref).sum().backward()
        (b_test * out_test).sum().backward()
        # Both grad_inputs are TwoTensor
        self.assertEqual(a_ref_base.grad.a, a_test_base.grad.a)
        self.assertEqual(a_ref_base.grad.b, a_test_base.grad.b)
        self.assertEqual(b_ref_base.grad.a, b_test_base.grad.a)
        self.assertEqual(b_ref_base.grad.b, b_test_base.grad.b)

    # NB: Metadata mutation for subclasses is currently broken and disabled
    # See https://github.com/pytorch/pytorch/issues/114975
    @unittest.expectedFailure
    def test_aot_dispatch_input_data_and_metadata_mutation(self):
        def f(a, b):
            a.t_()
            b.unsqueeze_(0)
            a.mul_(2)
            b.mul_(3)
            return a + b

        b1_ref = torch.arange(9, requires_grad=True, dtype=torch.float32).reshape(3, 3)
        b2_ref = torch.arange(9, requires_grad=True, dtype=torch.float32).reshape(3, 3)
        b_ref_base = TwoTensor(b1_ref, b2_ref)
        a_ref_base = (
            torch.arange(9, dtype=torch.float32)
            .reshape(3, 3)
            .detach()
            .requires_grad_(True)
        )
        b_ref = b_ref_base + 1
        a_ref = a_ref_base + 1

        b1_test = b1_ref.clone().detach().requires_grad_(True)
        b2_test = b2_ref.clone().detach().requires_grad_(True)
        b_test_base = TwoTensor(b1_test, b2_test)
        a_test_base = a_ref_base.clone().detach().requires_grad_(True)
        b_test = b_test_base + 1
        a_test = a_test_base + 1

        compiled_f = aot_function(
            f,
            fw_compiler=nop,
            bw_compiler=nop,
            partition_fn=min_cut_rematerialization_partition,
        )
        out_ref = f(a_ref, b_ref)
        out_test = compiled_f(a_test, b_test)
        self.assertEqual(out_ref.a, out_test.a)
        self.assertEqual(out_ref.b, out_test.b)

        # confirm input mutations worked
        self.assertEqual(a_test, a_ref)
        self.assertEqual(b_test.a, b_ref.a)
        self.assertEqual(b_test.b, b_ref.b)

        # NOTE: we need to use b in our gradient compute. Otherwise we will need to recompile the backward.
        (b_ref * out_ref).sum().backward()
        (b_test * out_test).sum().backward()
        # Both grad_inputs are TwoTensor
        self.assertEqual(a_ref_base.grad.a, a_test_base.grad.a)
        self.assertEqual(a_ref_base.grad.b, a_test_base.grad.b)
        self.assertEqual(b_ref_base.grad.a, b_test_base.grad.a)
        self.assertEqual(b_ref_base.grad.b, b_test_base.grad.b)

    def test_aot_dispatch_input_mutation_and_output_alias(self):
        def f(a, b):
            a.mul_(2)
            b.mul_(3)
            return b.view(b.shape), a + b

        b1_ref = torch.arange(9, requires_grad=True, dtype=torch.float32).reshape(3, 3)
        b2_ref = torch.arange(9, requires_grad=True, dtype=torch.float32).reshape(3, 3)
        b_ref_base = TwoTensor(b1_ref, b2_ref)
        a_ref_base = (
            torch.arange(9, dtype=torch.float32)
            .reshape(3, 3)
            .detach()
            .requires_grad_(True)
        )
        b_ref = b_ref_base + 1
        a_ref = a_ref_base + 1

        b1_test = b1_ref.clone().detach().requires_grad_(True)
        b2_test = b2_ref.clone().detach().requires_grad_(True)
        b_test_base = TwoTensor(b1_test, b2_test)
        a_test_base = a_ref_base.clone().detach().requires_grad_(True)
        b_test = b_test_base + 1
        a_test = a_test_base + 1

        compiled_f = aot_function(
            f,
            fw_compiler=nop,
            bw_compiler=nop,
            partition_fn=min_cut_rematerialization_partition,
        )
        out_ref1, out_ref2 = f(a_ref, b_ref)
        out_test1, out_test2 = compiled_f(a_test, b_test)
        self.assertEqual(out_ref1.a, out_test1.a)
        self.assertEqual(out_ref1.b, out_test1.b)
        self.assertEqual(out_ref2.a, out_test2.a)
        self.assertEqual(out_ref2.b, out_test2.b)

        # confirm input mutations worked
        self.assertEqual(a_test, a_ref)
        self.assertEqual(b_test.a, b_ref.a)
        self.assertEqual(b_test.b, b_ref.b)

        (out_ref1 * out_ref2).sum().backward()
        (out_test1 * out_test2).sum().backward()
        # Both grad_inputs are TwoTensors
        self.assertEqual(a_ref_base.grad.a, a_test_base.grad.a)
        self.assertEqual(a_ref_base.grad.b, a_test_base.grad.b)

    def test_aot_dispatch_output_requires_grad_in_no_grad(self):
        def fn(x):
            out1 = x.sin()
            with torch.enable_grad():
                out2 = x.cos()
            return out1, out2

        inp_fns = [
            lambda: torch.ones(10, requires_grad=True),
            lambda: torch.ones(10, requires_grad=False),
        ]

        compiled_f = aot_function(fn, nop)
        for inp_fn in inp_fns:
            with torch.no_grad():
                ref_x = inp_fn()
                ref_out = fn(ref_x)
                x = inp_fn()
                out = compiled_f(x)
                for r, o in zip(ref_out, out):
                    self.assertEqual(r.requires_grad, o.requires_grad)
            if ref_x.requires_grad:
                with torch.enable_grad():
                    (ref_out[0] + ref_out[1]).sum().backward()
                    (out[0] + out[1]).sum().backward()
                    self.assertEqual(ref_x.grad, x.grad)
                    assert torch.allclose(ref_x.grad, x.grad, atol=1e-3, rtol=1e-3)

    def test_aot_dispatch_output_requires_grad_in_no_grad_views(self):
        # view-type ops preserve requires_grad even in no_grad.
        def fn(x):
            return x.view(-1), x.sin()

        inference_graph_cell = [None]
        inference_compiler = make_boxed_compiler(
            partial(extract_graph, graph_cell=inference_graph_cell)
        )
        compiled_fn = aot_function(fn, nop, inference_compiler=inference_compiler)

        inp_x0 = torch.ones(2, 3, requires_grad=True)
        # Clone in no_grad will make requires_grad=False tensors, keep clone outside of no_grad
        ref_x0 = inp_x0.clone()
        x0 = inp_x0.clone()
        with torch.no_grad():
            ref_out1, ref_out2 = fn(ref_x0)

            out1, out2 = compiled_fn(x0)
            # Assert that we executed inference graph
            self.assertTrue(inference_graph_cell[0] is not None)

            self.assertEqual(ref_out1.requires_grad, out1.requires_grad)
            self.assertEqual(ref_out2.requires_grad, out2.requires_grad)


class GradsNoForceContiguousContextManager(ContextDecorator):
    def __enter__(self):
        # flake8: noqa: TOR901
        self.lib = torch.library.Library("_mylib", "FRAGMENT")
        self.d = {
            torch.channels_last: 0,
            torch.contiguous_format: 0,
        }

        self.lib.define("foo(Tensor x) -> Tensor")
        self.lib.define("foo2(Tensor x) -> Tensor")

        def foo_impl(a):
            return a.clone()

        def foo_meta(a):
            return a.clone()

        def foo2_impl(x):
            self.d[torch._prims_common.suggest_memory_format(x)] += 1
            return x.clone()

        def foo2_meta(a):
            return a.clone()

        for backend in ["CPU", "CUDA"]:
            self.lib.impl("foo", foo_impl, backend)
            self.lib.impl("foo2", foo2_impl, backend)

        self.lib.impl("foo", foo_meta, "Meta")
        self.lib.impl("foo2", foo2_meta, "Meta")

        def foo_bwd(ctx, grad):
            torch.ops._mylib.foo2(grad)
            return grad.clone()

        torch.library.register_autograd("_mylib::foo", foo_bwd, lib=self.lib)

        from torch._higher_order_ops.effects import _EffectType, _register_effectful_op

        _register_effectful_op(torch.ops._mylib.foo.default, _EffectType.ORDERED)
        _register_effectful_op(torch.ops._mylib.foo2.default, _EffectType.ORDERED)

        return self

    def __exit__(self, type, value, tb):
        self.lib._destroy()
        return False

    def reset_counters(self):
        self.d = {
            torch.channels_last: 0,
            torch.contiguous_format: 0,
        }


class TestAOTModuleSimplified(AOTTestCase):
    def test_aot_module_simplified(self):
        class MockModule(torch.nn.Module):
            def __init__(self) -> None:
                super().__init__()
                self.linear = torch.nn.Linear(20, 30)

            def forward(self, x, y):
                return (self.linear(x) + y,)

        mod = MockModule()
        mod.zero_grad()

        x = torch.randn(128, 20, requires_grad=True)
        y = torch.randn(128, 30, requires_grad=True)
        inputs = [x, y]
        cloned_inputs = [x.detach().clone().requires_grad_(True) for x in inputs]

        ref = mod(*inputs)
        ref[0].sum().backward()

        compiled_f = aot_module_simplified(mod, cloned_inputs, nop)
        mod.zero_grad()
        res = compiled_f(*cloned_inputs)
        res[0].sum().backward()

        assert torch.allclose(ref[0], res[0])
        assert torch.allclose(inputs[0].grad, cloned_inputs[0].grad)
        assert torch.allclose(inputs[1].grad, cloned_inputs[1].grad)

    def test_aot_module_simplified_dynamic(self):
        class MockModule(torch.nn.Module):
            def __init__(self) -> None:
                super().__init__()
                self.linear = torch.nn.Linear(20, 30)

            def forward(self, x, y):
                return (self.linear(x) + y,)

        mod = MockModule()

        shape_env = ShapeEnv()
        fake_mode = FakeTensorMode(shape_env=shape_env)

        x = torch.randn(128, 20, requires_grad=True)
        y = torch.randn(128, 30, requires_grad=True)

        inputs = [x, y]
        fake_inputs = [fake_mode.from_tensor(x) for x in inputs]
        compiled_f = aot_module_simplified(mod, fake_inputs, nop)

        ref = mod(*inputs)
        ref[0].sum().backward()

        cloned_inputs = [x.detach().clone().requires_grad_(True) for x in inputs]
        res = compiled_f(*cloned_inputs)
        res[0].sum().backward()

        self.assertExpectedInline(
            shape_env.format_guards(),
            """\
 - Eq(s1, 20)
 - Eq(s2, 30)""",
        )

        assert torch.allclose(ref[0], res[0])
        assert torch.allclose(inputs[0].grad, cloned_inputs[0].grad)
        assert torch.allclose(inputs[1].grad, cloned_inputs[1].grad)

    # https://github.com/pytorch/pytorch/issues/105327
    def test_lift_fresh_copy_in_graph(self):
        class MyMod(torch.nn.Module):
            def forward(self, x):
                _tensor_constant0 = torch.tensor([1])
                lift_fresh_copy = torch.ops.aten.lift_fresh_copy.default(
                    _tensor_constant0
                )
                y = x.mul(lift_fresh_copy)
                return (y,)

        mod = MyMod()
        shape_env = ShapeEnv()
        fake_mode = FakeTensorMode(shape_env=shape_env)
        x = torch.ones(4, requires_grad=True)
        inputs = [x]
        fake_inputs = [fake_mode.from_tensor(x) for x in inputs]
        compiled_f = aot_module_simplified(mod, fake_inputs, nop)

        out_ref = mod(x)
        out_test = compiled_f(x)
        self.assertEqual(out_ref[0].detach(), out_test[0].detach())

    def test_inference_python_dispatcher(self):
        # Extracted from unet
        class MockModule(torch.nn.Module):
            def __init__(self) -> None:
                super().__init__()
                self.upsample = torch.nn.Upsample(
                    scale_factor=2, mode="bilinear", align_corners=True
                )

            def forward(self, x):
                return (self.upsample(x),)

        mod = MockModule()
        shape_env = ShapeEnv()
        fake_mode = FakeTensorMode(shape_env=shape_env)
        x = torch.randn(2, 512, 40, 59)  # NB: must not require grad
        inputs = [x]
        fake_inputs = [fake_mode.from_tensor(x) for x in inputs]
        compiled_f = aot_module_simplified(mod, fake_inputs, nop)

    def test_aot_module_simplified_preserves_stack_trace(self):
        class MockModule(torch.nn.Module):
            def __init__(self) -> None:
                super().__init__()
                self.linear = torch.nn.Linear(20, 30)

            def forward(self, x, y):
                z = self.linear(x)
                z = z + y
                z = z.relu()
                return (z,)

        tracer = torch.fx.Tracer()
        tracer.record_stack_traces = True
        graph = tracer.trace(MockModule())
        mod = torch.fx.GraphModule(tracer.root, graph)

        for node in mod.graph.nodes:
            if node.op == "output":
                continue
            self.assertTrue(node.stack_trace is not None)
            assert "test_aotdispatch.py" in node.stack_trace

        def assert_compiler(gm: torch.fx.GraphModule, _):
            for node in gm.graph.nodes:
                if node.op == "output" or node.op == "placeholder":
                    continue
                self.assertTrue(node.stack_trace is not None)
                assert "test_aotdispatch.py" in node.stack_trace
            return gm.forward  # return a python callable

        x = torch.randn(128, 20, requires_grad=True)
        y = torch.randn(128, 30, requires_grad=True)
        inputs = [x, y]

        compiled_f = aot_module_simplified(
            mod, inputs, fw_compiler=assert_compiler, bw_compiler=assert_compiler
        )
        res = compiled_f(*inputs)
        res[0].sum().backward()

    def test_aot_module_simplified_preserves_stack_trace_from_mutation(self):
        class MockModule(torch.nn.Module):
            def __init__(self) -> None:
                super().__init__()

            def forward(self, x):
                x_view = x[0]
                x_view.mul_(2)
                return (x + x,)

        tracer = torch.fx.Tracer()
        tracer.record_stack_traces = True
        graph = tracer.trace(MockModule())
        mod = torch.fx.GraphModule(tracer.root, graph)

        for node in mod.graph.nodes:
            if node.op == "output":
                continue
            self.assertTrue(node.stack_trace is not None)
            assert "test_aotdispatch.py" in node.stack_trace

        def assert_compiler(gm: torch.fx.GraphModule, _):
            assert torch.ops.aten.copy_.default in [x.target for x in gm.graph.nodes]
            for node in gm.graph.nodes:
                if node.target == torch.ops.aten.copy_.default:
                    assert "stack_trace" in node.meta
                    assert "x_view.mul_(2)" in node.meta["stack_trace"]
            return gm.forward  # return a python callable

        x = torch.randn(128, 20)
        inputs = [x]

        aot_module_simplified(
            mod,
            inputs,
            fw_compiler=assert_compiler,
            bw_compiler=assert_compiler,
            keep_inference_input_mutations=True,
        )

    def test_aot_module_simplified_fake_tensor_gm_raises(self):
        fake_mode = torch._subclasses.fake_tensor.FakeTensorMode()
        real_x = torch.randn(4, requires_grad=True)
        fake_x = fake_mode.from_tensor(real_x)
        real_z = torch.randn(4)
        fake_z = fake_mode.from_tensor(real_z)

        class MockModule(torch.nn.Module):
            def forward(self, x):
                # Accessing a free variable fake tensor will look like a
                # constant to make_fx, and result in the tensor being traced
                # into the graph, which is an error condition.  Make sure we
                # report adequately in this case.
                return (x + fake_z,)

        with self.assertRaisesRegex(AssertionError, "Unexpected fake"):
            aot_module_simplified(MockModule(), (fake_x,), nop)

    def test_aot_test_subclasses_with_tensor_factories(self):
        from torch.testing._internal.common_subclass import SubclassWithTensorFactory

        inp = SubclassWithTensorFactory(torch.zeros(3, 5))

        def fn(x):
            return 2 * x

        ref_out = fn(inp)
        out = torch.compile(fn, backend="aot_eager", fullgraph=True)(inp)
        self.assertEqual(ref_out, out)

<<<<<<< HEAD
    # Next several tests are related to issue:
    # https://github.com/pytorch/pytorch/issues/134644
    # AOTD tries to predict tangents for tracing ahead of time.
    # The first strategy was to coerce traced_tangents and runtime_tangents to be contiguous().
    # But for models working in channels_last memory format this will add additional contiguous() calls.
    # The fix is predicting tangents memory format to be similar to outputs memory format.
    # And coerce runtime tangents to that traced memory format.
    def test_grads_no_force_contiguous_dense(self):
        with GradsNoForceContiguousContextManager() as ctx:

            class M(torch.nn.Module):
                def __init__(self) -> None:
                    super().__init__()
                    self.conv = torch.nn.Conv2d(3, 3, 3)

                def forward(self, x, y, cont_inp):
                    z = y + 3
                    y.mul_(2)
                    r = self.conv(x)
                    r = torch.ops._mylib.foo(r)
                    return (
                        r,
                        r.transpose(0, 1),
                        z.view(-1),
                        z.transpose(0, 1),
                        cont_inp * 2,
                    )

            m = M()
            m.to(memory_format=torch.channels_last)
            m.train()

            def dense_inps():
                return (
                    torch.randn(2, 3, 5, 5, requires_grad=True).to(
                        memory_format=torch.channels_last
                    ),
                    torch.randn(3, 2, 1, 1, requires_grad=True).to(
                        memory_format=torch.channels_last
                    ),
                    torch.randn(3, 2, 1, 1, requires_grad=True),
                )

            ref_inps = dense_inps()
            ref_outs = m(*ref_inps)
            ref_outs[0].sum().backward()

            ctx.reset_counters()
            inps = dense_inps()
            outs = torch.compile(m, backend="inductor", fullgraph=True)(*inps)
            outs[0].sum().backward()

            self.assertEqual(ctx.d[torch.channels_last], 1)
            self.assertEqual(ctx.d[torch.contiguous_format], 0)

    def test_grads_no_force_contiguous_subclass(self):
        with GradsNoForceContiguousContextManager() as ctx:

            class M(torch.nn.Module):
                def __init__(self) -> None:
                    super().__init__()
                    self.conv = torch.nn.Conv2d(3, 3, 3)

                def forward(self, x, y):
                    r = self.conv(x)
                    r = torch.ops._mylib.foo(r)
                    return r, y + 1

            m = M()
            m.to(memory_format=torch.channels_last)
            m.train()

            def inps_fn():
                return (
                    TwoTensor(
                        torch.randn(2, 3, 5, 5, requires_grad=True).to(
                            memory_format=torch.channels_last
                        ),
                        torch.randn(2, 3, 5, 5, requires_grad=True).to(
                            memory_format=torch.channels_last
                        ),
                    ),
                    torch.randn(3, 2, requires_grad=True).clone(),
                )

            ref_outs = m(*inps_fn())
            ref_outs[0].sum().backward()

            ctx.reset_counters()
            mc = M()
            mc.to(memory_format=torch.channels_last)
            mc.train()
            outs = torch.compile(mc, backend="aot_eager", fullgraph=True)(*inps_fn())
            outs[0].sum().backward()

            self.assertEqual(ctx.d[torch.channels_last], 2)
            self.assertEqual(ctx.d[torch.contiguous_format], 0)

    def test_grads_no_force_contiguous_nested_subclass(self):
        with GradsNoForceContiguousContextManager() as ctx:

            class M(torch.nn.Module):
                def __init__(self) -> None:
                    super().__init__()
                    self.conv = torch.nn.Conv2d(3, 3, 3)

                def forward(self, x):
                    r = self.conv(x)
                    r = torch.ops._mylib.foo(r)
                    return r

            m = M()
            m.to(memory_format=torch.channels_last)
            m.train()

            def inps_fn(x):
                return (
                    TwoTensor(
                        TwoTensor(x.clone(), x.clone()), TwoTensor(x.clone(), x.clone())
                    ),
                )

            x = torch.randn(2, 3, 5, 5, requires_grad=True).to(
                memory_format=torch.channels_last
            )
            ref_inps = inps_fn(x)
            ref_outs = m(*ref_inps)
            ref_outs[0].sum().backward()

            ctx.reset_counters()

            mc = M()
            mc.to(memory_format=torch.channels_last)
            mc.train()

            x = torch.randn(2, 3, 5, 5, requires_grad=True).to(
                memory_format=torch.channels_last
            )
            inps = inps_fn(x)
            outs = torch.compile(mc, backend="aot_eager", fullgraph=True)(*inps)
            outs[0].sum().backward()
            self.assertEqual(ctx.d[torch.channels_last], 4)
            self.assertEqual(ctx.d[torch.contiguous_format], 0)

    def test_grads_no_force_contiguous_nested_tensor_tangent(self):
        # NestedTensor setattr could fails with AttributeError for attr "_min_seqlen_tensor"
        # Adding test to verify that it is handled.
        def fn(x):
            return x.clone()

        a = torch.randn(2, 3, requires_grad=True, dtype=torch.float64)
        b = torch.randn(3, 3, requires_grad=True, dtype=torch.float64)
        c = torch.randn(4, 3, requires_grad=True, dtype=torch.float64)
        nt = torch.nested.as_nested_tensor([a, b, c], layout=torch.jagged)

        out = torch.compile(fn, backend="aot_eager", fullgraph=True)(nt)
        out_buffer = out.values()
        ga, gb, gc = torch.autograd.grad(out_buffer.sum(), (a, b, c))

    def test_benchmark_grads_no_force_contiguous_nested_subclass(self):
        num_iters = 200
        warmup_iters = 20

=======
    @torch._inductor.config.patch({"freezing": True})
    def test_inductor_freezing_with_subclasses(self):
>>>>>>> bd773280
        class M(torch.nn.Module):
            def __init__(self):
                super().__init__()
                self.w = TwoTensor(torch.randn(3, 4), torch.randn(3, 4))

            def forward(self, x):
                return (
                    x.index_select(
                        dim=0, index=torch.tensor([0, 2, 1], dtype=torch.int64)
                    )
                    + self.w
                )

        m = M()
        inp = torch.randn(3, 4)
        with torch.no_grad():
            torch.compile(m, fullgraph=True)(inp)

    def test_rrelu(self):
        def fn(x):
            return torch.rrelu(x, training=True)

        def fn_(x):
            torch.rrelu_(x, training=True)
            return x

        x = torch.randn(4, 4)
        torch.compile(fn, backend="inductor", fullgraph=True)(x)
        torch.compile(fn_, backend="inductor", fullgraph=True)(x)


# entries in here don't work and need to be fixed.
# Each one of these is a bug (or needs to be investigated)
aot_autograd_failures = {
    # data-dependent control flow
    xfail("cov"),
    xfail("nn.functional.gaussian_nll_loss"),
    xfail("tensor_split"),
    xfail("corrcoef"),
    xfail("quantile"),
    xfail("nanquantile"),
    xfail("narrow"),
    xfail("istft"),
    xfail("linalg.eig"),
    skip("as_strided_scatter"),
    skip("as_strided", "partial_views"),  # flaky
    # Given input size: (s0xs1x2). Calculated output size: ...
    skip("max_pool2d_with_indices_backward"),
    skip("nn.functional.nll_loss", ""),  # UBSAN failure!
    # Misc
    xfail("to_sparse"),
    xfail("corrcoef"),
    xfail("cov"),
    xfail("chalf"),  # RuntimeError: "sum_cpu" not implemented for 'ComplexHalf'
    xfail("sparse.sampled_addmm"),
    xfail("sparse.mm", "reduce"),
    skip("nn.functional.binary_cross_entropy_with_logits"),  # seems to fail sometimes?
    skip("nn.functional.margin_ranking_loss"),  # seems flaky
    skip("linalg.lu_solve"),  # flaky
    decorate("matmul", decorator=unittest.skipIf(IS_ARM64, "flaky")),
    decorate("__rmatmul__", decorator=unittest.skipIf(IS_ARM64, "flaky")),
    # overrides atol=1e-4, rtol=1e-5 would do as well
    decorate(
        "svd_lowrank",
        decorator=toleranceOverride({torch.float32: tol(atol=1e-04, rtol=1e-05)}),
    ),
    decorate(
        "linalg.householder_product",
        decorator=unittest.skipIf(IS_MACOS and IS_X86, "flaky"),
    ),
    decorate(
        "linalg.pinv",
        "singular",
        decorator=toleranceOverride({torch.float32: tol(atol=1e-05, rtol=1e-05)}),
    ),
    decorate(
        "nn.functional.interpolate",
        "bicubic",
        decorator=toleranceOverride({torch.float32: tol(atol=1e-04, rtol=1e-05)}),
    ),
    # conv2d sometimes nondeterministic in this config?
    decorate("nn.functional.conv2d", decorator=unittest.skipIf(IS_ARM64, "flaky")),
}

symbolic_aot_autograd_failures = {
    xfail("combinations", ""),  # aten.masked_select.default
    xfail(
        "index_fill", ""
    ),  # Cannot call sizes() on tensor with symbolic sizes/strides
    xfail(
        "linalg.lstsq", ""
    ),  # aten.linalg_lstsq.default - couldn't find symbolic meta function/decomposition
    xfail(
        "linalg.lstsq", "grad_oriented"
    ),  # aten.linalg_lstsq.default - couldn't find symbolic meta funct...
    xfail(
        "linalg.lu_solve", ""
    ),  # aten.linalg_lu_solve.default - couldn't find symbolic meta function/deco...
    skip(
        "nn.functional.batch_norm", ""
    ),  # '0 is not tracked with proxy for <torch.fx.experimental.proxy_te..
    xfail(
        "nn.functional.binary_cross_entropy", ""
    ),  # aten.fill_.Scalar - couldn't find symbolic meta funct...
    xfail(
        "nn.functional.cross_entropy", ""
    ),  # Cannot call sizes() on tensor with symbolic sizes/strides
    xfail(
        "nn.functional.ctc_loss", ""
    ),  # aten._ctc_loss.Tensor - couldn't find symbolic meta function/deco...
    xfail(
        "nn.functional.fractional_max_pool3d", ""
    ),  # rand() received an invalid combination of arguments - g...
    xfail(
        "nn.functional.group_norm", ""
    ),  # Cannot call sizes() on tensor with symbolic sizes/strides
    xfail(
        "nn.functional.nll_loss", ""
    ),  # Cannot call sizes() on tensor with symbolic sizes/strides
    xfail(
        "_segment_reduce", "lengths"
    ),  # aten.segment_reduce.default - couldn't find symbolic meta functio...
    xfail(
        "_segment_reduce", "offsets"
    ),  # aten.segment_reduce.default - couldn't find symbolic meta functio...
    xfail("trace", ""),  # Cannot call sizes() on tensor with symbolic sizes/strides
    xfail(
        "_upsample_bilinear2d_aa"
    ),  # RuntimeError: isIntList() INTERNAL ASSERT FAILED  Expected IntList but got GenericList
    decorate(
        "linalg.householder_product",
        decorator=unittest.skipIf(IS_MACOS and IS_X86, "flaky"),
    ),
    # many complex operators incorrect striding, metadata
    xfail("fft.fft", ""),
    xfail("fft.hfft2", ""),
    xfail("fft.hfft", ""),
    xfail("fft.hfftn", ""),
    xfail("fft.ifft", ""),
    xfail("fft.ihfft2", ""),
    xfail("fft.ihfft", ""),
    xfail("fft.ihfftn", ""),
    xfail("fft.irfft2", ""),
    xfail("fft.irfft", ""),
    xfail("fft.irfftn", ""),
    xfail("fft.rfft2", ""),
    xfail("fft.rfft", ""),
    xfail("fft.rfftn", ""),
    xfail("stft", ""),  # Cannot call sizes() on tensor with symbolic sizes/strides
}


def _test_aot_autograd_helper(self, device, dtype, op, dynamic=False):
    if not op.supports_autograd:
        self.skipTest("Op does not support autograd")

    # aot_autograd_check is able to check data specialization by
    # randomizing the inputs. Here's a list of ops that really do not
    # like random inputs for which we want to disable that.
    cant_check_data_specialization = set(
        {
            "nn.functional.max_unpool1d",
            "nn.functional.max_unpool2d",
            "nn.functional.max_unpool3d",
        }
    )
    try_check_data_specialization = op.name not in cant_check_data_specialization

    sample_inputs_itr = op.sample_inputs(device, dtype, requires_grad=True)
    for sample_input in sample_inputs_itr:
        t_args = [sample_input.input] + list(sample_input.args)
        t_kwargs = sample_input.kwargs
        try:
            aot_autograd_check(
                op.op,
                t_args,
                t_kwargs,
                dynamic,
                self.assertRaisesRegex,
                self.assertEqual,
                check_gradients=True,
                try_check_data_specialization=try_check_data_specialization,
                skip_correctness_check=op.skip_correctness_check_compile_vs_eager,
            )
        except DynamicOutputShapeException:
            self.skipTest("Dynamic output shape operation in trace")
        except GuardOnDataDependentSymNode:
            # Carveout for getitem; I don't want to xfail the entire test
            # because that will reject known to be good tests see
            # https://github.com/pytorch/pytorch/issues/94705
            if op.name == "__getitem__":
                self.skipTest("Dynamic output shape operation in trace")
            else:
                raise


def _test_aot_autograd_module_helper(
    self, device, dtype, training, module_info, *, dynamic=False
):
    module_cls = module_info.module_cls
    module_inputs = module_info.module_inputs_func(
        module_info, device=device, dtype=dtype, requires_grad=True, training=training
    )
    for module_input in module_inputs:
        if module_input.forward_input is None:
            continue

        args, kwargs = (
            module_input.constructor_input.args,
            module_input.constructor_input.kwargs,
        )
        m = module_cls(*args, **kwargs)
        m.to(device).to(dtype)
        m.train(training)

        # Lazy modules need to see an input first to initialize params.
        args, kwargs = (
            module_input.forward_input.args,
            module_input.forward_input.kwargs,
        )
        flat_args, args_spec = pytree.tree_flatten((args, kwargs))

        # PackedSequence is only used for RNNs. It might be possible to fake-ify if they're pytrees but
        # torchdynamo already doesn't support RNNs
        if any(tuple(isinstance(flat_arg, PackedSequence) for flat_arg in flat_args)):
            continue

        if issubclass(module_info.module_cls, torch.nn.modules.lazy.LazyModuleMixin):
            with torch.no_grad():
                m(*args, **kwargs)

        sentinel_val = -42
        is_tensor_spec = [
            sentinel_val if isinstance(arg, torch.Tensor) else arg for arg in flat_args
        ]
        args = [arg for arg in flat_args if isinstance(arg, torch.Tensor)]

        def f(params_buffers_args):
            named_params, named_buffers, args = params_buffers_args
            cur_flat_args = list(is_tensor_spec)
            args = iter(args)
            for idx, v in enumerate(cur_flat_args):
                if v == sentinel_val:
                    cur_flat_args[idx] = next(args)
            c_args, c_kwargs = pytree.tree_unflatten(cur_flat_args, args_spec)
            params_and_buffers = {**named_params, **named_buffers}
            return torch.func.functional_call(m, params_and_buffers, c_args, c_kwargs)

        named_params = dict(m.named_parameters(remove_duplicate=False))
        named_buffers = dict(m.named_buffers(remove_duplicate=False))
        num_params_buffers = len(named_params) + len(named_buffers)
        compiled_f = aot_function(
            f, nop, num_params_buffers=num_params_buffers, dynamic=dynamic
        )
        params_buffers_args = [named_params, named_buffers, args]
        _test_aot_autograd_forwards_backwards_helper(
            f,
            compiled_f,
            params_buffers_args,
            self.assertRaisesRegex,
            self.assertEqual,
            True,
        )


class TestEagerFusionOpInfo(AOTTestCase):
    @ops(op_db + hop_db, allowed_dtypes=(torch.float,))
    @skipOps(
        "TestEagerFusionOpInfo", "test_aot_autograd_exhaustive", aot_autograd_failures
    )
    def test_aot_autograd_exhaustive(self, device, dtype, op):
        _test_aot_autograd_helper(self, device, dtype, op)

    @ops(op_db + hop_db, allowed_dtypes=(torch.float,))
    @patch("functorch.compile.config.debug_assert", True)
    @skipOps(
        "TestEagerFusionOpInfo",
        "test_aot_autograd_symbolic_exhaustive",
        aot_autograd_failures | symbolic_aot_autograd_failures,
    )
    def test_aot_autograd_symbolic_exhaustive(self, device, dtype, op):
        _test_aot_autograd_helper(self, device, dtype, op, dynamic=True)


aot_autograd_module_failures = set(
    {
        torch.nn.CTCLoss,  # torch._subclasses.fake_tensor.DynamicOutputShapeException: aten._ctc_loss.default
        torch.nn.GaussianNLLLoss,  # RuntimeError: It appears that you're trying to get value out
        # of a tracing tensor with aten._local_scalar_dense.default -
        # erroring out! It's likely that this is caused by data-dependent
        # control flow or similar.
        torch.nn.MultiLabelMarginLoss,  # AssertionError: The values for attribute 'shape' do not match:
        # torch.Size([1]) != torch.Size([]). Outputs of the operator are different in
        # eager-mode PyTorch vs AOTAutograd. This means the operator will have incorrect
        # output underneath torch.compile. This could be because the operator's
        # implementation not traceable or that there is a bug in AOTAutograd.
        torch.nn.TransformerEncoder,  # DataDependentOutputException: aten.eq compares a mask input
        # to a causal mask tensor, to see if Boolean is_causal should be set
        # for TrnasformerEncoder layers, MHA and sdp custom kernels
        torch.nn.Transformer,  # DataDependentOutputException: aten.equal compares a mask input
        # to a causal mask tensor, to see if Boolean is_causal should be set
        # for TransformerEncoder layers, MHA and sdp custom kernels
        # (this bubbles up to Transformer)
    }
)

symbolic_aot_autograd_module_failures = {
    torch.nn.Transformer,  # DataDependentOutputException: aten.equal compares a mask input to a mask producing a bool
    torch.nn.TransformerEncoder,  # DataDependentOutputException: aten.equal compares a mask input to a mask producing a bool
    torch.nn.GaussianNLLLoss,  # NotImplementedError: local_scalar_dense/item NYI for torch.bool
    torch.nn.GroupNorm,  # in native_group_norm_backward cpg, _rem = divmod(C, group)
    # TypeError: unsupported operand type(s) for divmod(): 'SymInt' and 'int'
    torch.nn.FractionalMaxPool3d,  # int() argument must be a string, a bytes-like object or a number, not 'SymFloat'
    torch.nn.BCELoss,  # new_size = _infer_size(target.size(), weight.size())
    # RuntimeError: expected int at position 0, but got: SymInt
}


class TestEagerFusionModuleInfo(AOTTestCase):
    @modules(module_db, allowed_dtypes=(torch.float,))
    @decorateForModules(unittest.expectedFailure, aot_autograd_module_failures)
    def test_aot_autograd_module_exhaustive(self, device, dtype, training, module_info):
        _test_aot_autograd_module_helper(self, device, dtype, training, module_info)

    @modules(module_db, allowed_dtypes=(torch.float,))
    @decorateForModules(
        unittest.expectedFailure,
        aot_autograd_module_failures | symbolic_aot_autograd_module_failures,
    )
    def test_aot_autograd_symbolic_module_exhaustive(
        self, device, dtype, training, module_info
    ):
        _test_aot_autograd_module_helper(
            self, device, dtype, training, module_info, dynamic=True
        )


instantiate_parametrized_tests(TestAOTAutograd)
only_for = "cpu"
instantiate_device_type_tests(
    TestPythonKey,
    globals(),
    only_for=only_for,
)
instantiate_device_type_tests(TestEagerFusionOpInfo, globals(), only_for=only_for)
instantiate_device_type_tests(TestEagerFusionModuleInfo, globals(), only_for=only_for)


@xfail_inherited_tests(
    [
        "test_set__and_data_mutation_bad",
        "test_subclass_metadata_mutation_req_grad_True",
        "test_subclass_metadata_mutation_req_grad_False",
    ]
)
@skipIfTorchDynamo("This test suite already uses dynamo")
class TestAOTAutogradWithDynamo(TestAOTAutograd):
    """
    These are the same as TestAOTAutograd tests, but we run dynamo first to get a graph module.
    """

    def assertExpectedInline(self, *args, **kwargs):
        # These will have different outputs because dynamo returns a different graph module
        # But we don't really care about that assertion when testing with dynamo,
        # only that the outputs match, etc.
        pass

    def make_compiler(self, graph_cell):
        return make_boxed_compiler(partial(extract_graph, graph_cell=graph_cell))

    # Compiler to passes to dynamo
    def run_autograd(
        self,
        f: Callable,
        fw_graph_cell: List[Optional[Callable]],
        decompositions: Optional[Dict],
        keep_input_mutations: bool,
        dynamic: bool,
    ):
        """
        Runs dynamo and aot_autograd with the specified settings
        """

        def dynamo_compiler(gm, inputs, **kwargs):
            result = aot_module_simplified(
                gm,
                inputs,
                fw_compiler=self.make_compiler(fw_graph_cell),
                bw_compiler=self.make_compiler([None]),
                decompositions=decompositions,
                keep_inference_input_mutations=keep_input_mutations,
                # Dynamic is calculated from whether the inputs have fake tensors
            )
            return result

        def torch_compile_wrapper(*args, **kwargs):
            torch._dynamo.reset()
            fn = torch.compile(f, backend=dynamo_compiler)
            try:
                result = fn(*args, **kwargs)
            except torch._dynamo.exc.BackendCompilerFailed as e:
                # So that assertRaises works properly
                raise e.inner_exception from e
            return result

        return torch_compile_wrapper


class MockFXGraphCache:
    """
    In memory version of FXGraphCache so we can isolate testing for FXGraphCache
    """

    def __init__(self) -> None:
        self.cache = {}

    def save(self, key, gm):
        self.cache[key] = gm

    def load(self, gm, inputs):
        key, _ = compiled_fx_graph_hash(gm, inputs, {}, {})
        if key in self.cache:
            gm = make_boxed_func(gm)
            gm._fx_graph_cache_key = key
            return gm
        else:
            self.save(key, gm)
            gm = make_boxed_func(gm)
            gm._fx_graph_cache_key = key
            return gm

    def load_with_key(self, key, debug_lines, inputs, local, remote_cache, is_backward):
        gm = self.cache.get(key)
        if gm is not None:
            gm = make_boxed_func(gm)
        return gm, {}

    def post_compile(self, gm, inputs, cudagraphs):
        return gm


# The following tests fail in strict caching mode (i.e. they bypass or
# cache miss instead of cache hitting). They will be fixed in the PRs above this.
FAILING_CACHE_TESTS = (
    # BypassAOTAutogradCache: unsupported nodes
    "test_backward_mutation_data",  # Custom Autograd Function
    "test_backward_mutation_metadata",  # Custom Autograd Function
    "test_custom_autograd",  # Custom Autograd Function
    "test_input_output_aliase_custom_autograd_function",
)


@xfail_inherited_tests(FAILING_CACHE_TESTS)
class TestAOTAutogradWithCache(TestAOTAutogradWithDynamo):
    """
    In memory version of FXGraphCache so we can isolate testing for FXGraphCache
    """

    def make_compiler(self, fw_graph_cell):
        mock_inductor_cache = self.inductor_cache

        def compiler(gm, inputs):
            nonlocal mock_inductor_cache, fw_graph_cell
            result = mock_inductor_cache.load(gm, inputs)
            fw_graph_cell[0] = gm
            return result

        return compiler

    def run_autograd(
        self,
        f: Callable,
        fw_graph_cell: List[Optional[Callable]],
        decompositions: Optional[Dict],
        keep_input_mutations: bool,
        dynamic: bool,
    ):
        return super().run_autograd(
            f,
            fw_graph_cell,
            decompositions,
            keep_input_mutations,
            dynamic,
        )

    @torch._functorch.config.patch(
        {
            "enable_autograd_cache": True,
            "strict_autograd_cache": True,
            "view_replay_for_aliased_outputs": False,
        }
    )
    @torch._inductor.config.patch("fx_graph_cache", True)
    def verify_aot_autograd(
        self,
        f,
        inp_: Union[Callable, List[Any]],
        *,
        test_mutation: bool = False,
        keep_inp_mutations: bool = False,
        decompositions: Optional[Dict] = None,
        dynamic: bool = False,
        # Only active when inp_ is Callable.
        # TODO: probably consolidate all tests to make inp a Callable.
        make_inputs_subclasses: bool = False,
    ):
        self.inductor_cache = MockFXGraphCache()
        AOTAutogradCache.clear()
        with patch(
            "torch._inductor.codecache.FxGraphCache.load_with_key",
            new=self.inductor_cache.load_with_key,
        ), patch(
            "torch._inductor.codecache.FxGraphCache.post_compile",
            new=self.inductor_cache.post_compile,
        ):
            return super().verify_aot_autograd(
                f,
                inp_,
                test_mutation=test_mutation,
                keep_inp_mutations=keep_inp_mutations,
                decompositions=decompositions,
                dynamic=dynamic,
                make_inputs_subclasses=make_inputs_subclasses,
            )

    def test_input_mutation_false_aliasing(self):
        # This test is disabled because it fails in strict cache mode
        # But also can't be xfailed because it causes undefined behavior for
        # ASAN
        self.skipTest("Skipping because it fails in strict cache mode")


if __name__ == "__main__":
    run_tests()<|MERGE_RESOLUTION|>--- conflicted
+++ resolved
@@ -6025,7 +6025,6 @@
         out = torch.compile(fn, backend="aot_eager", fullgraph=True)(inp)
         self.assertEqual(ref_out, out)
 
-<<<<<<< HEAD
     # Next several tests are related to issue:
     # https://github.com/pytorch/pytorch/issues/134644
     # AOTD tries to predict tangents for tracing ahead of time.
@@ -6185,14 +6184,8 @@
         out_buffer = out.values()
         ga, gb, gc = torch.autograd.grad(out_buffer.sum(), (a, b, c))
 
-    def test_benchmark_grads_no_force_contiguous_nested_subclass(self):
-        num_iters = 200
-        warmup_iters = 20
-
-=======
     @torch._inductor.config.patch({"freezing": True})
     def test_inductor_freezing_with_subclasses(self):
->>>>>>> bd773280
         class M(torch.nn.Module):
             def __init__(self):
                 super().__init__()
