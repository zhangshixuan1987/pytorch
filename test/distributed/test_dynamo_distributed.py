# Owner(s): ["module: dynamo"]
import contextlib
import copy
import functools
import random
import unittest
from contextlib import contextmanager
from datetime import timedelta
from io import StringIO
from typing import List
from unittest.mock import patch

import numpy as np

import torch
import torch._dynamo
import torch._dynamo.logging
import torch._dynamo.test_case
import torch.distributed as dist
import torch.optim as optim
from torch import nn
from torch._C import FileCheck
from torch._dynamo import config
from torch._dynamo.backends.distributed import DDPOptimizer
from torch._dynamo.comptime import comptime
from torch._dynamo.testing import collect_results
from torch._dynamo.utils import same
from torch._higher_order_ops.wrap import tag_activation_checkpoint
from torch.distributed._functional_collectives import _maybe_wrap_tensor
from torch.distributed.fsdp import FullyShardedDataParallel as FSDP
from torch.distributed.fsdp.wrap import (
    lambda_auto_wrap_policy,
    transformer_auto_wrap_policy,
)
from torch.nn.parallel import DistributedDataParallel as DDP
from torch.testing._internal.common_cuda import (
    PLATFORM_SUPPORTS_FLASH_ATTENTION,
    PLATFORM_SUPPORTS_MEM_EFF_ATTENTION,
)
from torch.testing._internal.common_distributed import (
    _dynamo_dist_per_rank_init,
    DynamoDistributedMultiProcTestCase,
    DynamoDistributedSingleProcTestCase,
    import_transformers_or_skip,
    requires_nccl,
    skip_if_lt_x_gpu,
)
from torch.testing._internal.common_utils import requires_cuda
from torch.utils._triton import has_triton


def reset_rng_state():
    torch.manual_seed(1337)
    random.seed(1337)
    np.random.seed(1337)


def init_weights(m):
    if isinstance(m, nn.Linear):
        nn.init.xavier_uniform_(m.weight)
        m.bias.data.fill_(0.01)


class ToyModel(nn.Module):
    def __init__(self, in_feat=10, hidden_feat=5000, out_feat=5, ctx_manager=None):
        super().__init__()
        self.ctx_manager = ctx_manager
        self.net = nn.Sequential(
            *[nn.Linear(in_feat, hidden_feat), nn.ReLU()]
            + [nn.Linear(hidden_feat, hidden_feat), nn.ReLU()]
            + [nn.Linear(hidden_feat, hidden_feat), nn.ReLU()]
            + [nn.Linear(hidden_feat, out_feat), nn.ReLU()]
        )

    def forward(self, inputs):
        if self.ctx_manager is not None:
            with self.ctx_manager():
                return self.net(inputs)
        else:
            return self.net(inputs)


def get_model(
    device, bsz=20, in_feat=10, hidden_feat=5000, out_feat=5, ctx_manager=None
):
    m = ToyModel(
        in_feat=in_feat,
        hidden_feat=hidden_feat,
        out_feat=out_feat,
        ctx_manager=ctx_manager,
    ).to(device)
    m.apply(init_weights)
    inputs = torch.rand(bsz, in_feat).to(device)
    outputs = m(inputs)
    return m, inputs, outputs


class MutatingModel(nn.Module):
    def __init__(self, in_feat=10, hidden_feat=5000, out_feat=5, ctx_manager=None):
        super().__init__()
        self.ctx_manager = ctx_manager
        self.net = nn.Sequential(
            *[nn.Linear(in_feat, hidden_feat), nn.ReLU()]
            + [nn.Linear(hidden_feat, hidden_feat), nn.ReLU()]
            + [nn.Linear(hidden_feat, hidden_feat), nn.ReLU()]
            + [nn.Linear(hidden_feat, out_feat), nn.ReLU()]
        )
        self.state = 1

    def forward(self, inputs):
        self.state = 2
        return self.net(inputs) * self.state


def get_mutating_model(
    device, bsz=20, in_feat=10, hidden_feat=5000, out_feat=5, ctx_manager=None
):
    m = MutatingModel(
        in_feat=in_feat,
        hidden_feat=hidden_feat,
        out_feat=out_feat,
        ctx_manager=ctx_manager,
    ).to(device)
    m.apply(init_weights)
    inputs = torch.rand(bsz, in_feat).to(device)
    outputs = m(inputs)
    return m, inputs, outputs


class ToyInnerModel(nn.Module):
    def __init__(self) -> None:
        super().__init__()
        self.layers = [nn.Linear(100, 100), nn.Linear(100, 100)]
        self.layers = nn.Sequential(*self.layers)

    def forward(self, inputs):
        return self.layers(inputs)


class ToyOuterModel(nn.Module):
    def __init__(self, device):
        super().__init__()
        self.layers = [ToyInnerModel().to(device) for _ in range(2)]
        self.layers = nn.Sequential(
            self.layers[0], nn.ReLU(), self.layers[1], nn.ReLU()
        )

    def forward(self, inputs):
        return self.layers(inputs)


def get_toy_model_for_activation_checkpointing(device):
    m = ToyOuterModel(device).to(device)
    m.apply(init_weights)
    inputs = torch.rand(100, 100).to(device)
    return m, inputs


def find_first_node(gm, func):
    for node in gm.graph.nodes:
        if node.target is func:
            return node
    return None


def apply_fsdp_with_checkpointing(
    model, wrap_policy, checkpoint_policy, use_activation_checkpointing=True
):
    from torch.distributed.algorithms._checkpoint.checkpoint_wrapper import (
        apply_activation_checkpointing,
        checkpoint_wrapper,
        CheckpointImpl,
    )

    model = FSDP(
        copy.deepcopy(model), auto_wrap_policy=wrap_policy, use_orig_params=True
    )
    if use_activation_checkpointing:
        checkpoint_wrapper_fn = functools.partial(
            checkpoint_wrapper,
            checkpoint_impl=CheckpointImpl.NO_REENTRANT,
        )
        apply_activation_checkpointing(
            model,
            checkpoint_wrapper_fn=checkpoint_wrapper_fn,
            check_fn=checkpoint_policy,
        )
    return model


def get_custom_model(device):
    class MyCustomLinear(torch.nn.Module):
        def __init__(self) -> None:
            super().__init__()
            self.weight = nn.Parameter(torch.randn(512, 512))

        def forward(self, x):
            tmp = torch.mm(x, self.weight.t())
            # test an edge case where torch.where.scalar was decomposed to aten.where.self(tensor, tensor, tensor)
            # and the tensors T(0.4) and T(0.5) were not wrapped in FakeTensors during DDPOptimizer compilation
            return tmp + torch.where(tmp < 0.5, 0.3, 0.6)

    class MyLinear(torch.nn.Module):
        def __init__(self) -> None:
            super().__init__()
            self.linear = torch.nn.Linear(512, 512)

        def forward(self, x):
            return self.linear(x)

    class MyModule(torch.nn.Module):
        def __init__(self) -> None:
            super().__init__()
            mods = [
                (MyLinear(), torch.nn.ReLU()),
                # sandwich the custom in the middle so it comes before and after
                (MyCustomLinear(), torch.nn.ReLU()),
                (MyLinear(), torch.nn.ReLU()),
            ]
            self.seq = torch.nn.Sequential(*[x for items in mods for x in items])

        def forward(self, x, y):
            # test special case where the 0th bucket (layers close to graph input) is at capacity, which would
            # trigger a new bucket, but there are only trivial ops without parameters to put into the new bucket.
            # optimize this case by fusing that 'empty bucket' back together with the previous full one
            return self.seq(x + y)

    m = MyModule().to(device)
    m.apply(init_weights)
    inputs = torch.rand((512, 512)).to(device)
    # test duplicated inputs
    inputs = (inputs, inputs)
    correct_outputs = m(*inputs)
    return m, inputs, correct_outputs


def get_hf_bert(rank):
    # Note: use @import_transformers_or_skip on your test case if you use this
    # in a multiprocessing test
    try:
        from transformers import AutoModelForMaskedLM, BertConfig
    except ImportError as e:
        raise unittest.SkipTest("Unable to import transformers") from e

    batch_size, max_length, config, device = 4, 512, BertConfig(), f"cuda:{rank}"
    model = AutoModelForMaskedLM.from_config(config).to(device)
    input_ids = torch.randint(0, config.vocab_size, (batch_size, max_length)).to(device)
    decoder_ids = torch.randint(0, config.vocab_size, (batch_size, max_length)).to(
        device
    )
    inputs = {"input_ids": input_ids, "labels": decoder_ids}
    model.train()
    return model, inputs


class CheckSplitsCompiler:
    def __init__(self) -> None:
        self.compiler_called = 0

    def compile_fn(self, gm, example_inputs):
        self.compiler_called += 1
        return gm


# This simulates DDP, but it doesn't actually do any process communication;
# it just has enough properties so that the dynamo distributed optimization is
# able to optimize.  Feel free to simulate more properties as necessary.  The
# other important thing is patching _active_ddp_module, which is what actually
# triggers DDP optimization
class FakeDDP(nn.Module):
    def __init__(self, module, bucket_cap_mb=25):
        super().__init__()
        self.module = module
        self.bucket_bytes_cap = int(bucket_cap_mb * 1024 * 1024)

    @contextmanager
    def _inside_ddp_forward(self):
        DDP._active_ddp_module = self
        try:
            yield
        finally:
            DDP._active_ddp_module = None

    def forward(self, *inputs, **kwargs):
        with self._inside_ddp_forward():
            return self.module.forward(*inputs, **kwargs)


def run_hf_bert_ddp(self, model, inputs, backend):
    reset_rng_state()
    correct_outputs = model(**inputs)
    correct_loss = correct_outputs.loss
    correct_loss.backward()

    reset_rng_state()
    opt_model = torch._dynamo.optimize(backend)(model)
    opt_outputs = opt_model(**inputs)
    opt_loss = opt_outputs.loss
    opt_loss.backward()

    inputs_flat = [inputs[k] for k in inputs]
    correct_results = collect_results(
        model, correct_outputs.logits, correct_loss, inputs_flat
    )
    opt_results = collect_results(opt_model, opt_outputs.logits, opt_loss, inputs_flat)
    self.assertTrue(same(correct_results, opt_results))


class TestFakeDistributedSingleProc(torch._dynamo.test_case.TestCase):
    @unittest.skipIf(not has_triton(), "Inductor+gpu needs triton and recent GPU arch")
    @patch.object(config, "optimize_ddp", True)
    @patch.object(torch._inductor.config, "fallback_random", True)
    def test_hf_bert_ddp_inductor(self):
        model, inputs = get_hf_bert(0)
        model = FakeDDP(model)
        run_hf_bert_ddp(self, model, inputs, "inductor")

    @patch.object(config, "optimize_ddp", True)
    def test_hf_bert_ddp_aot_eager(self):
        model, inputs = get_hf_bert(0)
        model = FakeDDP(model)
        run_hf_bert_ddp(self, model, inputs, "aot_eager")

    @patch.object(config, "optimize_ddp", True)
    def test_issue90375(self):
        class Model(nn.Module):
            def forward(self):
                return torch.randn(3) * torch.randn(3)

        model = Model()
        model = FakeDDP(model)

        opt_model = torch._dynamo.optimize("aot_eager")(model)
        opt_model()

    @patch.object(config, "optimize_ddp", True)
    def test_symbol_splitting(self):
        class Model(nn.Module):
            def __init__(self) -> None:
                super().__init__()
                self.weight1 = nn.Parameter(torch.randn(512, 512))
                self.weight2 = nn.Parameter(torch.randn(512, 512))

            def forward(self, x):
                x = torch.cat([x, x])
                y = x @ self.weight1
                z = x + y @ self.weight2
                return z

        model = Model()
        model = FakeDDP(model)

        opt_model = torch.compile(dynamic=True)(model)
        opt_model(torch.randn(20, 512))

    @config.patch(optimize_ddp=True, capture_scalar_outputs=True)
    def test_unbacked_symbol_splitting_direct(self):
        class Model(nn.Module):
            def __init__(self) -> None:
                super().__init__()
                self.weight1 = nn.Parameter(torch.randn(512, 512))
                self.weight2 = nn.Parameter(torch.randn(512, 512))

            def forward(self, x, y):
                u0, u1 = y.tolist()
                x = torch.cat([x, x])
                y = x @ self.weight1
                z = (x + y @ self.weight2) * u0
                return z

        model = Model()
        model = FakeDDP(model)

        opt_model = torch.compile(dynamic=True)(model)
        opt_model(torch.randn(20, 512), torch.tensor([12, 13]))

    @config.patch(optimize_ddp=True, capture_scalar_outputs=True)
    def test_unbacked_symbol_splitting_indirect(self):
        class Model(nn.Module):
            def __init__(self) -> None:
                super().__init__()
                self.weight1 = nn.Parameter(torch.randn(512, 512))
                self.weight2 = nn.Parameter(torch.randn(512, 512))

            def forward(self, x, y):
                u0, u1 = y.tolist()
                a = torch.ones(u0)
                x = torch.cat([x, x])
                y = x @ self.weight1
                z = (x + y @ self.weight2) * a.sum()
                return z

        model = Model()
        model = FakeDDP(model)

        opt_model = torch.compile(dynamic=True)(model)
        opt_model(torch.randn(20, 512), torch.tensor([12, 13]))

    @config.patch(optimize_ddp=True, capture_scalar_outputs=True)
    def test_unbacked_symbol_splitting_torture_multi(self):
        class Model(nn.Module):
            def __init__(self) -> None:
                super().__init__()
                self.weight1 = nn.Parameter(torch.randn(512, 512))
                self.weight2 = nn.Parameter(torch.randn(512, 512))
                self.weight3 = nn.Parameter(torch.randn(512, 512))

            def forward(self, x, y):
                # partition one (contains the u0 def)
                u0, u1 = y.tolist()
                x = torch.cat([x, x])
                y1 = x @ self.weight1
                # partition two (contains the variable)
                y2 = y1 @ self.weight2
                a = torch.ones(u0)
                # partition three
                z = (x + y2 @ self.weight3) * a.sum()
                return z

        model = Model()
        model = FakeDDP(model, bucket_cap_mb=1)

        opt_model = torch.compile(dynamic=True)(model)
        opt_model(torch.randn(20, 512), torch.tensor([12, 13]))

    @unittest.expectedFailure  # https://github.com/pytorch/pytorch/issues/130534"
    @config.patch(optimize_ddp=True, capture_dynamic_output_shape_ops=True)
    def test_unbacked_symbol_splitting_no_binding(self):
        class Model(nn.Module):
            def __init__(self) -> None:
                super().__init__()
                self.weight1 = nn.Parameter(torch.randn(512, 512))
                self.weight2 = nn.Parameter(torch.randn(512, 512))

            def forward(self, x, y):
                nz = y.nonzero()
                x = torch.cat([x, x])
                y = x @ self.weight1
                z = (x + y @ self.weight2) * (nz + 1).sum()
                return z

        model = Model()
        model = FakeDDP(model)

        opt_model = torch.compile(dynamic=True)(model)
        opt_model(torch.randn(20, 512), torch.tensor([0.0, 12.0, 0.0, 11.0]))

    @patch.object(config, "optimize_ddp", True)
    def test_call_method_forward(self):
        class Model(nn.Module):
            def __init__(
                self,
            ):
                super().__init__()
                layers = []
                for l in range(2):
                    layer = nn.ModuleList(
                        [
                            nn.LayerNorm(96),
                            nn.MultiheadAttention(
                                embed_dim=96, num_heads=4, batch_first=True
                            ),
                        ]
                    )
                    layers.append(layer)
                self.layers = nn.ModuleList(layers)

            def forward(self, x: torch.Tensor) -> torch.Tensor:
                # x: [Batch, Freq, Time, Feature]
                B, F, T, H = x.shape
                for m in self.layers:
                    x = x.reshape(B * F, T, H)
                    x = m[0](x)
                    x, attn = m[1].forward(x, x, x)
                    x = x.reshape(B, F, T, H)
                return x

        model = Model()
        model = FakeDDP(model)
        opt_model = torch.compile(model)
        opt_model(torch.randn(2, 129, 100, 96))


# Are these tests failing?  Check and see if TestFakeDistributedSingleProc has a
# single process version; if it's just a problem in the Dynamo distributed
# optimizer, you should be able to repro it single process!
@requires_nccl()
class TestMultiProc(DynamoDistributedMultiProcTestCase):
    """
    Note: MultiProcTestCase spawns processes per test and is slow.
    Prefer MultiThreadedTestCase for most tests. Perhaps use this one
    sparingly for integration tests.
    """

    @skip_if_lt_x_gpu(2)
    @config.patch(optimize_ddp=False, enable_compiler_collectives=True)
    def test_ddp_baseline_aot_eager_multiprocess(self):
        with _dynamo_dist_per_rank_init(self.rank, self.world_size):
            self.assertFalse(config.optimize_ddp)
            m, inputs, correct_outputs = get_model(f"cuda:{self.rank}")
            m = DDP(m, device_ids=[self.rank])
            m = torch._dynamo.optimize("aot_eager")(m)
            outputs = m(inputs)
            self.assertTrue(same(correct_outputs, outputs))

    def _test_hf_bert_ddp_inductor(self, static_graph):
        with _dynamo_dist_per_rank_init(self.rank, self.world_size):
            model, inputs = get_hf_bert(self.rank)
            model = DDP(model, static_graph=static_graph)
            run_hf_bert_ddp(self, model, inputs, "inductor")

    @skip_if_lt_x_gpu(2)
    @import_transformers_or_skip()
    @unittest.skipIf(not has_triton(), "Inductor+gpu needs triton and recent GPU arch")
    @config.patch(optimize_ddp=True, enable_compiler_collectives=True)
    @patch.object(torch._inductor.config, "fallback_random", True)
    def test_hf_bert_ddp_inductor(self):
        self._test_hf_bert_ddp_inductor(static_graph=False)

    @skip_if_lt_x_gpu(2)
    @import_transformers_or_skip()
    @unittest.skipIf(not has_triton(), "Inductor+gpu needs triton and recent GPU arch")
    @config.patch(optimize_ddp=True, enable_compiler_collectives=True)
    @patch.object(torch._inductor.config, "fallback_random", True)
    def test_hf_bert_ddp_inductor_static_graph(self):
        self._test_hf_bert_ddp_inductor(static_graph=True)

    def _test_hf_bert_aot_eager(self, static_graph):
        with _dynamo_dist_per_rank_init(self.rank, self.world_size):
            model, inputs = get_hf_bert(self.rank)
            model = DDP(model, static_graph=static_graph)
            run_hf_bert_ddp(self, model, inputs, "aot_eager")

    @skip_if_lt_x_gpu(2)
    @import_transformers_or_skip()
    @config.patch(optimize_ddp=True, enable_compiler_collectives=True)
    def test_hf_bert_ddp_aot_eager(self):
        self._test_hf_bert_aot_eager(static_graph=False)

    @skip_if_lt_x_gpu(2)
    @import_transformers_or_skip()
    @config.patch(optimize_ddp=True, enable_compiler_collectives=True)
    def test_hf_bert_ddp_aot_eager_static_graph(self):
        self._test_hf_bert_aot_eager(static_graph=True)

    @skip_if_lt_x_gpu(2)
    @unittest.skipIf(not has_triton(), "Inductor+gpu needs triton and recent GPU arch")
    @config.patch(optimize_ddp=False, enable_compiler_collectives=True)
    def test_ddp_activation_checkpointing(self):
        from torch.distributed.algorithms._checkpoint.checkpoint_wrapper import (
            apply_activation_checkpointing,
            checkpoint_wrapper,
            CheckpointImpl,
        )

        class MyModel(torch.nn.Module):
            def __init__(self) -> None:
                super().__init__()
                self.fc1 = torch.nn.Linear(64, 32)
                self.fc2 = torch.nn.Linear(32, 16)
                self.fc3 = torch.nn.Linear(16, 8)

            def forward(self, inp):
                return self.fc3(self.fc2(self.fc1(inp)))

        with _dynamo_dist_per_rank_init(self.rank, self.world_size):
            self.assertFalse(config.optimize_ddp)
            model = MyModel().to(device="cuda")

            # Activation checkpointing for Linear layers.
            non_reentrant_wrapper = functools.partial(
                checkpoint_wrapper,
                checkpoint_impl=CheckpointImpl.NO_REENTRANT,
            )
            check_fn = lambda submodule: isinstance(  # noqa: E731
                submodule, torch.nn.Linear
            )
            apply_activation_checkpointing(
                model, checkpoint_wrapper_fn=non_reentrant_wrapper, check_fn=check_fn
            )

            model = DDP(model)
            x = torch.randn(10, 64).cuda()
            correct_outputs = model(x)

            opt_model = torch.compile(model)
            outputs = opt_model(x)
            self.assertTrue(same(correct_outputs, outputs))

    @config.patch(enable_compiler_collectives=True)
    @skip_if_lt_x_gpu(1)
    def test_fsdp_aot_eager(self):
        with _dynamo_dist_per_rank_init(self.rank, self.world_size):
            # Test with basic FSDP wrapping (outer wrap around whole model)
            m, inputs, correct_outputs = get_model(f"cuda:{self.rank}")
            fsdp_m = FSDP(m, use_orig_params=True)
            fsdp_m = torch._dynamo.optimize("aot_eager")(fsdp_m)
            outputs = fsdp_m(inputs)
            self.assertTrue(same(correct_outputs, outputs))

            # Test with recursive wrapping, nested FSDP around each Linear
            m, inputs, correct_outputs = get_model(f"cuda:{self.rank}")
            fsdp_m = FSDP(
                m,
                auto_wrap_policy=functools.partial(
                    transformer_auto_wrap_policy, transformer_layer_cls=(nn.Linear,)
                ),
                use_orig_params=True,
            )
            fsdp_m = torch._dynamo.optimize("aot_eager")(fsdp_m)
            outputs = fsdp_m(inputs)
            self.assertTrue(same(correct_outputs, outputs))

    @config.patch(enable_compiler_collectives=True)
    @skip_if_lt_x_gpu(1)
    def test_fsdp_setattr(self):
        with _dynamo_dist_per_rank_init(self.rank, self.world_size):
            # Test with basic FSDP wrapping (outer wrap around whole model)
            from torch._dynamo.utils import counters

            counters.clear()
            m, inputs, correct_outputs = get_mutating_model(f"cuda:{self.rank}")
            fsdp_m = FSDP(m, use_orig_params=True)
            fsdp_m = torch.compile(fsdp_m, backend="eager", fullgraph=False)
            outputs = fsdp_m(inputs)
            self.assertTrue(same(correct_outputs, outputs))
            self.assertEqual(len(counters["graph_break"]), 1)
            first_graph_break = list(counters["graph_break"].keys())[0]  # noqa: RUF015
            self.assertTrue("setattr" not in first_graph_break)

    @config.patch(enable_compiler_collectives=True)
    @skip_if_lt_x_gpu(1)
    @unittest.skipIf(not has_triton(), "Inductor+gpu needs triton and recent GPU arch")
    def test_fsdp_inductor(self):
        with _dynamo_dist_per_rank_init(self.rank, self.world_size):
            # Test with basic FSDP wrapping (outer wrap around whole model)
            m, inputs, correct_outputs = get_model(f"cuda:{self.rank}")
            fsdp_m = FSDP(m, use_orig_params=True)
            fsdp_m = torch._dynamo.optimize("inductor")(fsdp_m)
            outputs = fsdp_m(inputs)
            self.assertTrue(same(correct_outputs, outputs))

            # Test with recursive wrapping, nested FSDP around each Linear
            m, inputs, correct_outputs = get_model(f"cuda:{self.rank}")
            fsdp_m = FSDP(
                m,
                auto_wrap_policy=functools.partial(
                    transformer_auto_wrap_policy, transformer_layer_cls=(nn.Linear,)
                ),
                use_orig_params=True,
            )
            fsdp_m = torch._dynamo.optimize("inductor")(fsdp_m)
            outputs = fsdp_m(inputs)
            self.assertTrue(same(correct_outputs, outputs))

    @config.patch(enable_compiler_collectives=True)
    @skip_if_lt_x_gpu(1)
    @unittest.skipIf(not has_triton(), "Inductor+gpu needs triton and recent GPU arch")
    def test_fsdp_activation_checkpointing(self):
        with _dynamo_dist_per_rank_init(self.rank, self.world_size):
            model, inputs = get_toy_model_for_activation_checkpointing(
                f"cuda:{self.rank}"
            )
            is_inner = lambda module: isinstance(module, ToyInnerModel)  # noqa: E731
            wrap_policy = functools.partial(lambda_auto_wrap_policy, lambda_fn=is_inner)
            model = apply_fsdp_with_checkpointing(model, wrap_policy, is_inner)
            correct_outputs = model(inputs)
            cnt = torch._dynamo.testing.CompileCounterWithBackend("inductor")
            opt_model = torch._dynamo.optimize(cnt)(model)
            outputs = opt_model(inputs)
            self.assertTrue(same(correct_outputs, outputs))
            # Each FSDP module is a separate graph
            self.assertEqual(cnt.frame_count, 2)
            self.assertTrue(
                find_first_node(cnt.graphs[0], tag_activation_checkpoint) is not None
            )

    @import_transformers_or_skip()
    @unittest.skipIf(not has_triton(), "Inductor+gpu needs triton and recent GPU arch")
    # TODO(whc) Investigate why cudagraphs breaks inductor+fsdp for hf_bert
    @patch.object(torch._inductor.config.triton, "cudagraphs", False)
    @patch.object(torch._inductor.config, "fallback_random", True)
    @config.patch(enable_compiler_collectives=True)
    @unittest.skipIf(
        PLATFORM_SUPPORTS_FLASH_ATTENTION or PLATFORM_SUPPORTS_MEM_EFF_ATTENTION,
        "Inaccurate results with fused SDPA kernels",
    )
    def test_hf_bert_fsdp(self):
        def apply_fsdp(model, wrap_policy):
            model = FSDP(
                copy.deepcopy(model), auto_wrap_policy=wrap_policy, use_orig_params=True
            )
            return model

        with _dynamo_dist_per_rank_init(self.rank, self.world_size):
            for wrap_policy, test_instance in (
                (None, "FSDP without recursive wrapping"),
            ):
                print(f"Running hf_bert test for {test_instance}")
                model, inputs = get_hf_bert(self.rank)
                reset_rng_state()
                eager_model = apply_fsdp(model, wrap_policy)
                correct_outputs = eager_model(**inputs)
                correct_loss = correct_outputs.loss
                correct_loss.backward()

                reset_rng_state()
                opt_model = apply_fsdp(model, wrap_policy)
                opt_model = torch._dynamo.optimize("inductor")(opt_model)
                opt_outputs = opt_model(**inputs)
                opt_loss = opt_outputs.loss
                opt_loss.backward()

                inputs_flat = [inputs[k] for k in inputs]
                correct_results = collect_results(
                    eager_model, correct_outputs.logits, correct_loss, inputs_flat
                )
                opt_results = collect_results(
                    opt_model, opt_outputs.logits, opt_loss, inputs_flat
                )
                self.assertTrue(same(correct_results, opt_results))

    @import_transformers_or_skip()
    @unittest.skipIf(not has_triton(), "Inductor+gpu needs triton and recent GPU arch")
    # TODO(whc) Investigate why cudagraphs breaks inductor+fsdp for hf_bert
    @patch.object(torch._inductor.config.triton, "cudagraphs", False)
    @patch.object(torch._inductor.config, "fallback_random", True)
    @config.patch(guard_nn_modules=True, enable_compiler_collectives=True)
    def test_hf_bert_fsdp_activation_checkpointing(self):
        from transformers.models.bert.modeling_bert import BertLayer

        with _dynamo_dist_per_rank_init(self.rank, self.world_size):
            for wrap_policy, test_instance in (
                (
                    functools.partial(
                        transformer_auto_wrap_policy, transformer_layer_cls=(BertLayer,)
                    ),
                    "FSDP with recursive wrapping BertLayer instances",
                ),
            ):
                print(
                    f"Running hf_bert_activation_checkpointing test for {test_instance}"
                )
                model, inputs = get_hf_bert(self.rank)
                check_fn = lambda submodule: isinstance(  # noqa: E731
                    submodule, BertLayer
                )
                reset_rng_state()
                eager_model = apply_fsdp_with_checkpointing(
                    model, wrap_policy, check_fn
                )
                correct_outputs = eager_model(**inputs)
                correct_loss = correct_outputs.loss
                correct_loss.backward()

                reset_rng_state()
                opt_model = apply_fsdp_with_checkpointing(model, wrap_policy, check_fn)
                opt_model = torch._dynamo.optimize("inductor")(opt_model)
                opt_outputs = opt_model(**inputs)
                opt_loss = opt_outputs.loss
                opt_loss.backward()

                inputs_flat = [inputs[k] for k in inputs]
                correct_results = collect_results(
                    eager_model, correct_outputs.logits, correct_loss, inputs_flat
                )
                opt_results = collect_results(
                    opt_model, opt_outputs.logits, opt_loss, inputs_flat
                )
                self.assertTrue(same(correct_results, opt_results))

    @unittest.skipIf(not has_triton(), "Inductor+gpu needs triton and recent GPU arch")
    @config.patch(enable_compiler_collectives=True)
    def test_compiler_collectives_automatic_dynamic_tensor(self):
        with _dynamo_dist_per_rank_init(self.rank, self.world_size):

            class SimpleModel(nn.Module):
                def __init__(self, input_size, output_size):
                    super().__init__()
                    self.linear = nn.Linear(input_size, output_size)

                def forward(self, x):
                    return self.linear(x)

            torch._dynamo.utils.clear_compilation_metrics()

            model = SimpleModel(10, 2).to(self.rank)
            model.forward = torch.compile(model.forward)
            ddp_model = DDP(model, device_ids=[self.rank])

            loss_fn = nn.CrossEntropyLoss()
            optimizer = optim.SGD(ddp_model.parameters(), lr=0.001)

            def B(s):
                return [torch.randn(s, 10), torch.randint(0, 2, (s,))]

            if self.rank == 0:
                dataloader = [B(5), B(8), B(6)]
            else:
                dataloader = [B(6), B(6), B(3)]

            for data, labels in dataloader:
                data, labels = data.to(self.rank), labels.to(self.rank)
                optimizer.zero_grad()
                output = ddp_model(data)
                loss = loss_fn(output, labels)
                loss.backward()
                optimizer.step()

            metrics = torch._dynamo.utils.get_compilation_metrics()
            # Number of compiles same on all nodes
            res = [None] * self.world_size
            torch.distributed.all_gather_object(res, len(metrics))
            for r in res[1:]:
                self.assertEqual(res[0], r)

    @unittest.skipIf(not has_triton(), "Inductor+gpu needs triton and recent GPU arch")
    @config.patch(enable_compiler_collectives=True)
    def test_compiler_collectives_automatic_dynamic_scalar(self):
        with _dynamo_dist_per_rank_init(self.rank, self.world_size):
            torch._dynamo.utils.clear_compilation_metrics()

            # TODO: This should be possible to do inside the function, but
            device = f"cuda:{self.rank}"

            @torch.compile()
            def f(x, y):
                return x + torch.ones(y, device=device).sum()

            if self.rank == 0:
                dataloader = [3, 3, 7]
            else:
                dataloader = [3, 4, 9]

            for data in dataloader:
                f(torch.randn(5, device=self.rank), data)

            metrics = torch._dynamo.utils.get_compilation_metrics()
            # Number of compiles same on all nodes
            res = [None] * self.world_size
            torch.distributed.all_gather_object(res, len(metrics))
            for r in res[1:]:
                self.assertEqual(res[0], r)

    @unittest.skipIf(not has_triton(), "Inductor+gpu needs triton and recent GPU arch")
    @config.patch(enable_compiler_collectives=True)
    def test_compiler_collectives_automatic_dynamic_speculation_divergence(self):
        with _dynamo_dist_per_rank_init(self.rank, self.world_size):
            torch._dynamo.utils.clear_compilation_metrics()

            # TODO: This should be possible to do inside the function, but
            device = f"cuda:{self.rank}"

            @torch.compile()
            def f(x, y):
                zx = x.shape
                zy = y.shape
                return x.sum() + y.sum()

            if self.rank == 0:
                dataloader = [4, 4]
            else:
                dataloader = [3, 4]

            for data in dataloader:
                f(
                    torch.randn(data, device=self.rank),
                    torch.randn(data, device=self.rank),
                )

            metrics = torch._dynamo.utils.get_compilation_metrics()
            # Number of compiles same on all nodes
            res = [None] * self.world_size
            torch.distributed.all_gather_object(res, len(metrics))
            for r in res[1:]:
                self.assertEqual(res[0], r)

    @unittest.skipIf(not has_triton(), "Inductor+gpu needs triton and recent GPU arch")
    @config.patch(enable_compiler_collectives=True)
    def test_compiler_collectives_graph_break_empty_graph_still_collective(self):
        with _dynamo_dist_per_rank_init(self.rank, self.world_size):
            torch._dynamo.utils.clear_compilation_metrics()

            device = f"cuda:{self.rank}"

            @torch.compile()
            def f(x, y):
                z = y
                print("woof")
                zx = x.shape
                zy = y.shape
                return x.sum() + y.sum()

            if self.rank == 0:
                dataloader = [5, 5, 6]
            else:
                dataloader = [3, 4, 5]

            for data in dataloader:
                f(
                    torch.randn(data, device=self.rank),
                    torch.randn(data, device=self.rank),
                )

            metrics = torch._dynamo.utils.get_compilation_metrics()
            # Number of compiles same on all nodes
            res = [None] * self.world_size
            torch.distributed.all_gather_object(res, len(metrics))
            for r in res[1:]:
                self.assertEqual(res[0], r)

    @unittest.skipIf(not has_triton(), "Inductor+gpu needs triton and recent GPU arch")
<<<<<<< HEAD
=======
    @config.patch(enable_compiler_collectives=True)
    def test_compiler_collectives_dim_mismatch(self):
        with _dynamo_dist_per_rank_init(self.rank, self.world_size):
            torch._dynamo.utils.clear_compilation_metrics()

            @torch.compile()
            def f(x, y):
                zx = x.shape
                zy = y.shape
                return x.sum() + y.sum()

            if self.rank == 0:
                dataloader = [[4, 2]]
            else:
                dataloader = [[3]]

            for data in dataloader:
                f(
                    torch.randn(data, device=self.rank),
                    torch.randn(data, device=self.rank),
                )

            metrics = torch._dynamo.utils.get_compilation_metrics()
            res = [None] * self.world_size
            torch.distributed.all_gather_object(res, len(metrics))
            for r in res[1:]:
                self.assertEqual(res[0], r)

    @unittest.skipIf(not has_triton(), "Inductor+gpu needs triton and recent GPU arch")
    @config.patch(enable_compiler_collectives=True)
    def test_compiler_collectives_missing_source(self):
        with _dynamo_dist_per_rank_init(self.rank, self.world_size):
            torch._dynamo.utils.clear_compilation_metrics()

            @torch.compile()
            def f(rank, xs):
                return xs[rank].sum()

            xs = []
            for _ in range(self.world_size):
                xs.append(torch.randn(10, device=self.rank))

            f(self.rank, xs)

            metrics = torch._dynamo.utils.get_compilation_metrics()
            res = [None] * self.world_size
            torch.distributed.all_gather_object(res, len(metrics))
            for r in res[1:]:
                self.assertEqual(res[0], r)

    @unittest.skipIf(not has_triton(), "Inductor+gpu needs triton and recent GPU arch")
>>>>>>> 22e1fb6f
    @patch.object(torch._inductor.config, "fx_graph_cache", False)
    @patch.object(torch._inductor.config, "fx_graph_remote_cache", False)
    def test_asymmetric_compilation(self):
        from torch._dynamo.comptime import comptime

        with _dynamo_dist_per_rank_init(self.rank, self.world_size):
            torch._dynamo.utils.clear_compilation_metrics()

            device = f"cuda:{self.rank}"

            pg = dist.distributed_c10d._get_default_group()

            cnt = torch._dynamo.testing.CompileCounter()
            sleep_time = 5

            @torch._dynamo.optimize(cnt)
            def f(x):
                if self.rank == 0:
                    comptime.sleep(sleep_time)

                y = 2 * x
                return y.sum()

            backend = pg._get_backend(torch.device(device))
            backend._set_default_timeout(timedelta(seconds=sleep_time - 2))

            x = torch.ones(4, device=device)

            # NCCL startup is lazy
            w = pg.allreduce(x)
            w.wait()

            f(x)
            if self.rank != 0:
                # test fails with NCCL timeout without this line
                dist.distributed_c10d._add_ephemeral_timeout_for_all_pgs(
                    timedelta(seconds=sleep_time)
                )

            w = pg.allreduce(x)
            w.wait()
            torch.cuda.synchronize(device)

            metrics = torch._dynamo.utils.get_compilation_metrics()
            # Number of compiles same on all nodes
            res = [None] * self.world_size
            torch.distributed.all_gather_object(res, len(metrics))
            for r in res[1:]:
                self.assertEqual(res[0], r)

    @unittest.skipIf(not has_triton(), "Inductor+gpu needs triton and recent GPU arch")
    @patch.object(torch._inductor.config, "fx_graph_cache", True)
    @patch.object(torch._inductor.config, "fx_graph_remote_cache", False)
    @patch.object(torch._inductor.config, "sleep_sec_TESTING_ONLY", 10)
    def test_asymmetric_compilation_with_fx_cache(self):
        from torch._dynamo.utils import counters
        from torch._inductor.utils import fresh_inductor_cache

        with fresh_inductor_cache(), _dynamo_dist_per_rank_init(
            self.rank, self.world_size
        ):
            torch._dynamo.utils.clear_compilation_metrics()

            device = f"cuda:{self.rank}"

            pg = dist.distributed_c10d._get_default_group()

            @torch.compile
            def f(x):
                y = 2 * x
                return y.sum()

            backend = pg._get_backend(torch.device(device))
            backend._set_default_timeout(timedelta(seconds=5))
            counters.clear()

            x = torch.ones(4, device=device)

            f(x)

            self.assertEqual(counters["inductor"]["fxgraph_cache_miss"], 1)
            self.assertEqual(counters["inductor"]["fxgraph_cache_hit"], 0)
            self.assertEqual(counters["inductor"]["fxgraph_cache_bypass"], 0)

            w = pg.allreduce(x)
            w.wait()
            torch.cuda.synchronize(device)
            torch._dynamo.reset()

            if self.rank == 0:
                with fresh_inductor_cache():
                    f(x)
                self.assertEqual(counters["inductor"]["fxgraph_cache_miss"], 2)
                self.assertEqual(counters["inductor"]["fxgraph_cache_hit"], 0)
                self.assertEqual(counters["inductor"]["fxgraph_cache_bypass"], 0)
            else:
                f(x)
                self.assertEqual(counters["inductor"]["fxgraph_cache_miss"], 1)
                self.assertEqual(counters["inductor"]["fxgraph_cache_hit"], 1)
                self.assertEqual(counters["inductor"]["fxgraph_cache_bypass"], 0)

            w = pg.allreduce(x)
            w.wait()
            torch.cuda.synchronize(device)


@requires_nccl()
@requires_cuda
class TestSingleProc(DynamoDistributedSingleProcTestCase):
    """
    Test harness initializes dist process group.

    Test simple things here since they are simpler to debug.
    Use TestMultiProc for things that really need to run on multiple nodes
    """

    def get_model(
        self, bsz=20, in_feat=10, hidden_feat=5000, out_feat=5, ctx_manager=None
    ):
        m = ToyModel(
            in_feat=in_feat,
            hidden_feat=hidden_feat,
            out_feat=out_feat,
            ctx_manager=ctx_manager,
        ).to(self.device)
        m.apply(init_weights)
        inputs = torch.rand(bsz, in_feat).to(self.device)
        outputs = m(inputs)
        return m, inputs, outputs

    @patch.object(config, "optimize_ddp", False)
    def test_ddp_baseline_aot_eager(self):
        from torch.nn.parallel import DistributedDataParallel as DDP

        m, inputs, correct_outputs = self.get_model()
        ddp_m = DDP(m, device_ids=self.device_ids)
        ddp_m = torch._dynamo.optimize("aot_eager")(ddp_m)
        outputs = ddp_m(inputs)
        self.assertTrue(same(correct_outputs, outputs))

    @unittest.skipIf(not has_triton(), "Inductor+gpu needs triton and recent GPU arch")
    @patch.object(config, "optimize_ddp", False)
    def test_ddp_baseline_inductor(self):
        from torch.nn.parallel import DistributedDataParallel as DDP

        m, inputs, correct_outputs = self.get_model()
        ddp_m = DDP(m, device_ids=self.device_ids)
        ddp_m = torch._dynamo.optimize("inductor")(ddp_m)
        outputs = ddp_m(inputs)
        self.assertTrue(same(correct_outputs, outputs))

    @patch.object(config, "optimize_ddp", True)
    def test_graph_split(self):
        assert config.optimize_ddp
        """
        Just ensures that the appropriate number of splits happen (based on
        bucket size and model parameters) - verifies the number of times
        the user-provided compiler is called by the DDPOptimizer which is
        doing the graph splitting
        """

        m, inputs, correct_outputs = self.get_model()
        ddp_m = DDP(m, device_ids=self.device_ids, bucket_cap_mb=25)

        check_splits_compiler = CheckSplitsCompiler()

        @torch._dynamo.optimize(check_splits_compiler.compile_fn)
        def opt_fn(inputs):
            return ddp_m(inputs)

        opt_outputs = opt_fn(inputs)
        self.assertTrue(same(correct_outputs, opt_outputs))
        self.assertEqual(check_splits_compiler.compiler_called, 3)

        # ensure compatibility with dynamo explain

        explain_out = torch._dynamo.explain(ddp_m)(inputs)
        break_reasons = explain_out.break_reasons
        self.assertEqual(len(break_reasons), 3)
        self.assertTrue(all("DDPOptimizer" in r.reason for r in break_reasons))

    @patch.object(config, "optimize_ddp", True)
    def test_graph_split_ctx_manager(self):
        """
        Ensures that we get the right number of splits and that the respective
        context managers' effects are applied to the computation.
        """

        for get_compiler in [
            lambda: CheckSplitsCompiler(),
            lambda: None,
        ]:
            for ctx_manager, output_test in [
                (
                    lambda: torch.autocast(
                        torch.device(self.device).type, torch.float16
                    ),
                    lambda out: self.assertEqual(out.dtype, torch.float16),
                ),
                (torch.enable_grad, lambda out: self.assertTrue(out.requires_grad)),
                (torch.no_grad, lambda out: self.assertTrue(not out.requires_grad)),
            ]:
                m, inputs, correct_outputs = self.get_model(
                    out_feat=1000,
                    hidden_feat=1000,
                    in_feat=1000,
                    ctx_manager=ctx_manager,
                )
                # inp - 1000 * 1000 matrix of float32 (4 bytes) = 4MB
                # hidden - 1000 * 1000 matrix of float32 (4 bytes) = 4MB
                bucket_cap_mb = 3.5  # 4MB
                ddp_m = DDP(m, device_ids=self.device_ids, bucket_cap_mb=bucket_cap_mb)

                compiler = get_compiler()

                @torch._dynamo.optimize(
                    compiler.compile_fn if compiler else "aot_eager"
                )
                def opt_fn(inputs):
                    return ddp_m(inputs)

                opt_outputs = opt_fn(inputs)
                self.assertTrue(same(correct_outputs, opt_outputs))
                if compiler:
                    self.assertEqual(compiler.compiler_called, 4)

                output_test(opt_outputs)

                # ensure compatibility with dynamo explain

                explain_out = torch._dynamo.explain(ddp_m)(inputs)
                break_reasons = explain_out.break_reasons
                self.assertEqual(len(break_reasons), 4)
                self.assertTrue(all("DDPOptimizer" in r.reason for r in break_reasons))

    @patch.object(config, "optimize_ddp", True)
    @unittest.skipIf(not has_triton(), "Inductor+gpu needs triton and recent GPU arch")
    def test_graph_split_inductor(self):
        assert config.optimize_ddp
        """
        Same as above, but using inductor backend.
        We observed issues with inductor/fx interface in the past.
        """
        m, inputs, correct_outputs = self.get_model()
        ddp_m = DDP(m, device_ids=self.device_ids, bucket_cap_mb=25)

        @torch._dynamo.optimize("inductor")
        def opt_fn(inputs):
            return ddp_m(inputs)

        opt_outputs = opt_fn(inputs)
        self.assertTrue(same(correct_outputs, opt_outputs))

    @torch._inductor.config.patch(
        {"layout_optimization": True, "keep_output_stride": False}
    )
    @patch.object(config, "optimize_ddp", True)
    def _test_graph_split_inductor_layout_optimizations_impl(self, context):
        assert config.optimize_ddp
        channel_dim = 512
        # channel dim must be > 64 for inductor to do layout optimization and use NHWC

        class ToyModelConv(nn.Module):
            def __init__(self) -> None:
                super().__init__()
                self.net = nn.Sequential(
                    *[
                        nn.Conv2d(channel_dim, channel_dim, 1, stride=1, bias=False),
                        nn.ReLU(),
                    ]
                    + [
                        nn.Conv2d(channel_dim, channel_dim, 1, stride=1, bias=False),
                        nn.ReLU(),
                    ]
                    + [
                        nn.Conv2d(channel_dim, channel_dim, 1, stride=1, bias=False),
                        nn.ReLU(),
                    ]
                    + [
                        nn.Conv2d(channel_dim, channel_dim, 1, stride=1, bias=False),
                        nn.ReLU(),
                    ]
                )

            def forward(self, inputs):
                return self.net(inputs)

        def get_model():
            m = ToyModelConv().to(self.device)
            m.apply(init_weights)
            inputs = torch.rand(2, channel_dim, channel_dim, 128).to(self.device)
            outputs = m(inputs)
            return m, inputs, outputs

        with context():
            m, inputs, correct_outputs = get_model()
            ddp_m = DDP(m, device_ids=self.device_ids, bucket_cap_mb=25)

            @torch._dynamo.optimize("inductor")
            def opt_fn(inputs):
                return ddp_m(inputs)

            opt_outputs = opt_fn(inputs)
            self.assertTrue(same(correct_outputs, opt_outputs))

    @unittest.skipIf(not has_triton(), "Inductor+gpu needs triton and recent GPU arch")
    def test_graph_split_inductor_layout_optimizations_training(self):
        self._test_graph_split_inductor_layout_optimizations_impl(
            contextlib.nullcontext
        )

    @unittest.skipIf(not has_triton(), "Inductor+gpu needs triton and recent GPU arch")
    def test_graph_split_inductor_layout_optimizations_inference(self):
        self._test_graph_split_inductor_layout_optimizations_impl(torch.no_grad)

    @patch.object(config, "optimize_ddp", True)
    @unittest.skipIf(not has_triton(), "Inductor+gpu needs triton and recent GPU arch")
    def test_graph_split_inductor_transpose(self):
        assert config.optimize_ddp

        B = 100
        N = 30
        D = 50
        K = 70

        class Foo(nn.Module):
            def __init__(self) -> None:
                super().__init__()
                self.linear0 = nn.Linear(N, K)
                self.linear1 = torch.nn.Linear(D * K, 2048)

            def forward(self, x):
                xt = x.transpose(2, 1)
                xt = self.linear0(xt).flatten(1)
                return self.linear1(xt)

        mod = Foo().to(self.device)

        compiled_mod = torch.compile(mod, backend="inductor")
        ddp_compiled_mod = DDP(compiled_mod, device_ids=self.device_ids)

        x = torch.randn((B, N, D), dtype=torch.float32, device=self.device)
        self.assertTrue(same(mod(x), ddp_compiled_mod(x)))

        x_1 = torch.randn((B * 2, N, D), dtype=torch.float32, device=self.device)
        self.assertTrue(same(mod(x_1), ddp_compiled_mod(x_1)))

        x_2 = torch.randn((B * 3, N, D), dtype=torch.float32, device=self.device)
        self.assertTrue(same(mod(x_2), ddp_compiled_mod(x_2)))

    @patch.object(config, "optimize_ddp", True)
    def test_no_split(self):
        """
        Ensures the DDPOptimizer returns a correct, compiled module without
        introducing graph splits. (Based on model parameters fitting in the bucket)
        """
        # DDP will always do a 'first bucket' with a really small size;  so only a tiny model will escape this
        m, inputs, correct_outputs = self.get_model(hidden_feat=5)
        ddp_m = DDP(m, device_ids=self.device_ids, bucket_cap_mb=250)
        check_splits_compiler = CheckSplitsCompiler()

        @torch._dynamo.optimize(check_splits_compiler.compile_fn)
        def opt_fn(inputs):
            return ddp_m(inputs)

        opt_outputs = opt_fn(inputs)
        self.assertTrue(same(correct_outputs, opt_outputs))
        self.assertEqual(check_splits_compiler.compiler_called, 1)

    @patch.object(config, "optimize_ddp", True)
    def test_aot_autograd(self):
        """
        Explicitly check AotAutograd family of compilers work,
        since they require example inputs propagated between graph splits.
        """
        m, inputs, correct_outputs = self.get_model()
        ddp_m = DDP(m, device_ids=self.device_ids, bucket_cap_mb=25)

        @torch._dynamo.optimize("aot_eager")
        def opt_fn(inputs):
            return ddp_m(inputs)

        opt_outputs = opt_fn(inputs)
        opt_outputs.sum().backward()
        self.assertTrue(same(correct_outputs, opt_outputs))

    @patch.object(config, "optimize_ddp", True)
    def test_custom_layer(self):
        """
        Just ensures that the appropriate number of splits happen (based on
        bucket size and model parameters) - verifies the number of times
        the user-provided compiler is called by the DDPOptimizer which is
        doing the graph splitting
        """
        m, inputs, correct_outputs = get_custom_model(self.device)
        ddp_m = DDP(m, device_ids=self.device_ids, bucket_cap_mb=1)

        check_splits_compiler = CheckSplitsCompiler()

        @torch._dynamo.optimize(check_splits_compiler.compile_fn)
        def opt_fn(inputs):
            return ddp_m(*inputs)

        opt_outputs = opt_fn(inputs)
        self.assertTrue(same(correct_outputs, opt_outputs))
        self.assertEqual(check_splits_compiler.compiler_called, 3)

    @unittest.skipIf(not has_triton(), "Inductor+gpu needs triton and recent GPU arch")
    def test_empty_graph_inductor(self):
        def fn():
            get_world_size = torch.distributed.distributed_c10d.get_world_size()
            return (get_world_size,)

        opt_fn = torch._dynamo.optimize("inductor")(fn)
        res = None
        try:
            res = opt_fn()[0]
        except Exception:
            pass
        self.assertEqual(res, 1)

    @patch.object(config, "optimize_ddp", False)
    def test_ignored_parameters(self):
        """
        Verifies ddp graph-split logic ignores parameters marked to ignore on DDP module.
        Hooks up graph-split optimizer manually so it can peek at internal state.
        """
        m, inputs, correct_outputs = get_custom_model(self.device)
        parameters_to_ignore = ["seq.2.weight", "seq.4.linear.bias"]
        DDP._set_params_and_buffers_to_ignore_for_model(m, parameters_to_ignore)
        ddp_m = DDP(m, device_ids=self.device_ids, bucket_cap_mb=25)
        parameter_ids_to_ignore = [
            id(ddp_m.module.get_parameter(p)) for p in ddp_m.parameters_to_ignore
        ]

        check_splits_compiler = CheckSplitsCompiler()
        ddp_optimizer = DDPOptimizer(
            bucket_bytes_cap=ddp_m.bucket_bytes_cap,
            backend_compile_fn=check_splits_compiler.compile_fn,
        )

        @torch._dynamo.optimize(ddp_optimizer.compile_fn)
        def opt_fn(inputs):
            return ddp_m(*inputs)

        opt_outputs = opt_fn(inputs)
        self.assertTrue(same(correct_outputs, opt_outputs))
        self.assertEqual(check_splits_compiler.compiler_called, 2)
        for b in ddp_optimizer.buckets:
            for p_id in b.param_ids:
                self.assertFalse(p_id in parameter_ids_to_ignore)

    @patch.object(config, "optimize_ddp", True)
    def test_higher_order_op(self):
        from torch.utils.checkpoint import checkpoint

        N = 1000

        class InnerModule(torch.nn.Module):
            def __init__(self) -> None:
                super().__init__()
                self.linear1 = torch.nn.Linear(N, N)
                self.linear2 = torch.nn.Linear(N, N)

            def forward(self, x):
                a = self.linear1(x)
                a = self.linear2(a)
                return a

        class MockModule(torch.nn.Module):
            def __init__(self) -> None:
                super().__init__()
                self.inner_mod1 = InnerModule()
                self.inner_mod2 = InnerModule()

            def forward(self, x):
                a = checkpoint(self.inner_mod1, x, use_reentrant=False)
                a = torch.cos(a)
                a = checkpoint(self.inner_mod2, a, use_reentrant=False)
                a = torch.cos(a)
                return a

        mod = MockModule().cuda()
        mod = DDP(mod, bucket_cap_mb=1)
        x = torch.randn(N, N, device="cuda", requires_grad=True)
        args = (x,)

        backend = "aot_eager"
        cnt = torch._dynamo.testing.CompileCounterWithBackend(backend)

        with self.assertRaisesRegex(
            torch._dynamo.exc.BackendCompilerFailed,
            "DDPOptimizer backend: Found a higher order op in the graph",
        ):
            torch.compile(mod, backend=cnt)(*args)

    def test_fsdp_orig_params_assert(self):
        # Test with basic FSDP wrapping (outer wrap around whole model)
        m, inputs, correct_outputs = get_model(f"cuda:{self.rank}")
        fsdp_m = FSDP(m, use_orig_params=False)
        fsdp_m = torch._dynamo.optimize()(fsdp_m)
        self.assertRaisesRegex(
            AssertionError,
            "Dynamo only supports FSDP with use_orig_params=True",
            fsdp_m,
            inputs,
        )

    def test_fsdp_skip_guards(self):
        """
        It's currently difficult to test dynamo guards.  Most guards tests are indirect- modify something and
        observe that the guard in question failed. In this case, since the FSDP guards were already deemed
        useless and skipping them is expected to have no practical effect, it's pretty contrived to even try to
        make those guards fail.  Instead, we observe the 'guard source' printed by dynamo's comptime print_guards
        function.

        Note: comptime prints the guards before the time they get installed or not installed, so in both cases
        (skip or no skip) the same guards get printed.  The difference is that in the skip case, they show up
        with a special 'guard source' which will cuase them to not be installed.  So all we check for is the expected
        guard source 'local_fsdp_module'.
        """
        global GUARDS_FILE
        GUARDS_FILE = StringIO()

        for skip_guards, expected_guard_source in (
            (True, "local_fsdp_module"),
            (False, "local_unspecialized_nn_module"),
        ):
            torch._dynamo.reset()

            class ToyModel(nn.Module):
                def __init__(self, in_feat=10, hidden_feat=5000, out_feat=5):
                    super().__init__()
                    self.net = nn.Sequential(
                        *[nn.Linear(in_feat, hidden_feat), nn.ReLU()]
                        + [nn.Linear(hidden_feat, hidden_feat), nn.ReLU()]
                        + [nn.Linear(hidden_feat, hidden_feat), nn.ReLU()]
                        + [nn.Linear(hidden_feat, out_feat), nn.ReLU()]
                    )

                def forward(self, inputs):
                    out = self.net(inputs)

                    @comptime
                    def _(ctx):
                        ctx.print_guards(file=GUARDS_FILE)

                    return out

            device = f"cuda:{self.rank}"
            m = ToyModel(
                in_feat=10,
                hidden_feat=5000,
                out_feat=5,
            ).to(device)
            inputs = torch.rand(20, 10).to(device)
            m.apply(init_weights)
            correct_outputs = m(inputs)
            fsdp_m = FSDP(m, use_orig_params=True)

            with torch._dynamo.config.patch(skip_fsdp_guards=skip_guards):
                opt_m = torch._dynamo.optimize("aot_eager")(fsdp_m)
                outputs = opt_m(inputs)

            # far from an exhaustive check of all the expected guards, just check a couple of them.
            FileCheck().check("""local "L['self']" TYPE_MATCH""").check(
                f"""{expected_guard_source} "L['self']._modules['net']" TYPE_MATCH"""
            ).check(
                f"""{expected_guard_source} "L['self']._modules['net']._modules['0']" TYPE_MATCH"""
            ).run(
                GUARDS_FILE.getvalue()
            )

            self.assertTrue(same(correct_outputs, outputs))

    def test_fsdp_skip_register_attr_or_module(self):
        """
        ensure FSDP module is not registered as attrbutes
        in the fx graph
        see `not source.guard_source().is_fsdp_module()`
        before calling `register_attr_or_module`
        in variables/builder.py
        """

        class ToyModel(nn.Module):
            def __init__(self, in_feat=10, hidden_feat=5000, out_feat=5):
                super().__init__()
                self.net = nn.Sequential(
                    *[nn.Linear(in_feat, hidden_feat), nn.ReLU()]
                    + [nn.Linear(hidden_feat, hidden_feat), nn.ReLU()]
                )

            def forward(self, inputs):
                out = self.net(inputs)
                return out

        torch._dynamo.reset()

        device = f"cuda:{self.rank}"
        m = ToyModel(
            in_feat=10,
            hidden_feat=5000,
            out_feat=5,
        ).to(device)
        inputs = torch.rand(20, 10).to(device)
        m.apply(init_weights)
        correct_outputs = m(inputs)
        fsdp_m = FSDP(m, use_orig_params=True)

        def debug_compiler(gm, _):
            for node in gm.graph.nodes:
                if node.op == "get_attr":
                    for name in [
                        "l__self___net_0_weight",
                        "l__self___net_0_bias",
                        "l__self___net_2_weight",
                        "l__self___net_2_bias",
                    ]:
                        self.assertFalse(
                            name in node.name,
                            f"FSDP module {name} should not be registered as attributes",
                        )
            return gm

        opt_m = torch._dynamo.optimize(backend=debug_compiler)(fsdp_m)
        outputs = opt_m(inputs)

        self.assertTrue(same(correct_outputs, outputs))

    def test_fsdp_dup_tensors_same_source(self):
        """
        Tests that FSDP-managed modules' parameters and buffers with the same
        source are de-duplicated, meaning that they are each only passed once
        as a graph input.
        """

        class DuplicateModule(nn.Module):
            def __init__(self) -> None:
                super().__init__()
                self._param = torch.randn((3,), device="cuda")
                self._buf = torch.nn.Buffer(
                    torch.randn((3,), requires_grad=False, device="cuda")
                )

            def forward(self, x: torch.Tensor) -> torch.Tensor:
                # Use `_param` and `_buf` each twice in this compiled forward
                # to exercise if they are de-duplicated by TorchDynamo
                z = x + self._buf + self._buf
                z += self._param + self._param
                return z

        model = DuplicateModule()
        fsdp_model = FSDP(copy.deepcopy(model), use_orig_params=True)
        fsdp_model = torch._dynamo.optimize("aot_eager")(fsdp_model)
        inp = torch.randn((2, 3), device="cuda")
        local_out = model(inp)
        fsdp_out = fsdp_model(inp)
        self.assertEqual(local_out, fsdp_out)

    @patch.object(config, "guard_nn_modules", True)
    def test_fsdp_dup_tensors_diff_source(self):
        """
        Tests that FSDP-managed modules' parameters and buffers with different
        source do not result in incorrect AOTAutograd de-dup guards like
        ``a is b``, where ``a`` and ``b`` are certainly not the same. We check
        this by checking for per-invocation recompiles.
        """

        class BufModule(nn.Module):
            def __init__(self) -> None:
                super().__init__()
                self._buf = nn.Buffer(
                    torch.randn((3,), requires_grad=False, device="cuda")
                )

            def forward(self, x: torch.Tensor) -> torch.Tensor:
                return x + self._buf

        class Model(nn.Module):
            def __init__(self) -> None:
                super().__init__()
                self._param = nn.Parameter(torch.randn((1,), device="cuda"))
                self._buf_module = BufModule()
                # Share the buffer, meaning same tensor but different source
                self._buf = self._buf_module._buf

            def forward(self, x: torch.Tensor) -> torch.Tensor:
                # Use the same buffer tensor twice in the compiled forward,
                # including a data mutation to trigger de-dup logic
                self._buf.mul_(2)
                z = x + self._buf
                z = self._buf_module(z)
                z += self._param
                return z

        fsdp_model = FSDP(Model(), use_orig_params=True)
        cnt = torch._dynamo.testing.CompileCounterWithBackend("aot_eager")
        fsdp_model = torch._dynamo.optimize(cnt)(fsdp_model)
        inp = torch.randn((2, 3), device="cuda")
        for _ in range(15):
            fsdp_model(inp)
        # Check for no recompiles (if there were incorrect de-dup guards, then
        # the frame count would be equal to the number of forward calls)
        self.assertEqual(cnt.frame_count, 1)

    def test_fsdp_staticmethod(self):
        """
        Tests that Dynamo compiles staticmethods for FSDP-managed modules
        correctly both when the staticmethod is invoked from the class and from
        the object itself.
        """

        class ModuleWithStaticMethod(nn.Module):
            def __init__(self, use_self: bool):
                super().__init__()
                self._use_self = use_self
                torch.manual_seed(42)  # force `_param` to be deterministic
                self._param = nn.Parameter(torch.randn((3,), device="cuda"))

            def forward(self, x: torch.Tensor) -> torch.Tensor:
                if self._use_self:
                    z = self._add(x, self._param)
                else:
                    z = ModuleWithStaticMethod._add(x, self._param)
                z *= 2
                return z

            @staticmethod
            def _add(x: torch.Tensor, y: torch.Tensor) -> torch.Tensor:
                return x + y

        model = ModuleWithStaticMethod(False)
        x = torch.randn((2, 3), device="cuda")
        ref_out = model(x)
        test_outs: List[torch.Tensor] = []

        for use_self in (False, True):
            model = ModuleWithStaticMethod(use_self)
            fsdp_model = FSDP(model, use_orig_params=True)
            cnt = torch._dynamo.testing.CompileCounterWithBackend("aot_eager")
            fsdp_model = torch._dynamo.optimize(cnt)(fsdp_model)
            test_outs.append(fsdp_model(x))
            # Check for no recompiles, which could happen if incorrectly
            # passing args to the staticmethod (e.g. doubly passing `self`)
            # 3 is expected here for 1 forward.
            # Graph 1 should be add and imul
            self.assertEqual(cnt.frame_count, 1)
        for test_out in test_outs:
            self.assertEqual(test_out, ref_out)

    def test_async_subclass_no_specialize(self):
        cnt = torch._dynamo.testing.CompileCounterWithBackend("eager")

        @torch.compile(backend=cnt, fullgraph=True, dynamic=True)
        def f(x):
            return x + 1

        f(_maybe_wrap_tensor(torch.randn(10)))
        f(_maybe_wrap_tensor(torch.randn(12)))

        self.assertEqual(cnt.frame_count, 1)


if __name__ == "__main__":
    from torch._dynamo.test_case import run_tests

    run_tests()<|MERGE_RESOLUTION|>--- conflicted
+++ resolved
@@ -423,7 +423,6 @@
         opt_model = torch.compile(dynamic=True)(model)
         opt_model(torch.randn(20, 512), torch.tensor([12, 13]))
 
-    @unittest.expectedFailure  # https://github.com/pytorch/pytorch/issues/130534"
     @config.patch(optimize_ddp=True, capture_dynamic_output_shape_ops=True)
     def test_unbacked_symbol_splitting_no_binding(self):
         class Model(nn.Module):
@@ -910,8 +909,6 @@
                 self.assertEqual(res[0], r)
 
     @unittest.skipIf(not has_triton(), "Inductor+gpu needs triton and recent GPU arch")
-<<<<<<< HEAD
-=======
     @config.patch(enable_compiler_collectives=True)
     def test_compiler_collectives_dim_mismatch(self):
         with _dynamo_dist_per_rank_init(self.rank, self.world_size):
@@ -963,7 +960,6 @@
                 self.assertEqual(res[0], r)
 
     @unittest.skipIf(not has_triton(), "Inductor+gpu needs triton and recent GPU arch")
->>>>>>> 22e1fb6f
     @patch.object(torch._inductor.config, "fx_graph_cache", False)
     @patch.object(torch._inductor.config, "fx_graph_remote_cache", False)
     def test_asymmetric_compilation(self):
