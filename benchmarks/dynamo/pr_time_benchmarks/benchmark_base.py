import csv
from abc import ABC, abstractmethod

import torch._C._instruction_counter as i_counter
import torch._dynamo.config as config
from torch._dynamo.utils import CompileTimeInstructionCounter


class BenchmarkBase(ABC):
    # measure total number of instruction spent in _work.
    _enable_instruction_count = False

    # measure total number of instruction spent in convert_frame.compile_inner
    # TODO is there other parts we need to add ?
    _enable_compile_time_instruction_count = False

    def enable_instruction_count(self):
        self._enable_instruction_count = True
        return self

    def enable_compile_time_instruction_count(self):
        self._enable_compile_time_instruction_count = True
        return self

    def name(self):
        return ""

    def description(self):
        return ""

    @abstractmethod
    def _prepare(self):
        pass

    @abstractmethod
    def _work(self):
        pass

    def _prepare_once(self):  # noqa: B027
        pass

    def _count_instructions(self):
        print(f"collecting instruction count for {self.name()}")
        results = []
        for i in range(10):
            self._prepare()
            id = i_counter.start()
            self._work()
            count = i_counter.end(id)
            print(f"instruction count for iteration {i} is {count}")
            results.append(count)
        return min(results)

    def _count_compile_time_instructions(self):
        print(f"collecting compile time instruction count for {self.name()}")
        config.record_compile_time_instruction_count = True

        results = []
        for i in range(10):
            self._prepare()
            # CompileTimeInstructionCounter.record is only called on convert_frame._compile_inner
            # hence this will only count instruction count spent in compile_inner.
            CompileTimeInstructionCounter.clear()
            self._work()
            count = CompileTimeInstructionCounter.value()
            if count == 0:
                raise RuntimeError(
                    "compile time instruction count is 0, please check your benchmarks"
                )
            print(f"compile time instruction count for iteration {i} is {count}")
            results.append(count)

        config.record_compile_time_instruction_count = False
        return min(results)

    def append_results(self, path):
        with open(path, "a", newline="") as csvfile:
            # Create a writer object
            writer = csv.writer(csvfile)
            # Write the data to the CSV file
            for entry in self.results:
                writer.writerow(entry)

    def print(self):
        for entry in self.results:
            print(f"{entry[0]},{entry[1]},{entry[2]}")

    def collect_all(self):
        self._prepare_once()
        self.results = []
<<<<<<< HEAD
        if self._instruction_count:
            self.results.append(
                (self.name(), "instruction_count", self.count_instructions())
=======
        if (
            self._enable_instruction_count
            and self._enable_compile_time_instruction_count
        ):
            raise RuntimeError(
                "not supported until we update the logger, both logs to the same field now"
            )

        if self._enable_instruction_count:
            r = self._count_instructions()
            self.results.append((self.name(), "instruction_count", r))
            scribe_log_torch_benchmark_compile_time(
                name=self.name(),
                instruction_count=r,
>>>>>>> 416a7894
            )
        if self._enable_compile_time_instruction_count:
            r = self._count_compile_time_instructions()

            self.results.append(
                (
                    self.name(),
                    "compile_time_instruction_count",
                    r,
                )
            )
            # TODO add a new field compile_time_instruction_count to the logger.
            scribe_log_torch_benchmark_compile_time(
                name=self.name(),
                instruction_count=r,
            )
        return self<|MERGE_RESOLUTION|>--- conflicted
+++ resolved
@@ -1,9 +1,55 @@
 import csv
 from abc import ABC, abstractmethod
+
+from fbscribelogger import make_scribe_logger
 
 import torch._C._instruction_counter as i_counter
 import torch._dynamo.config as config
 from torch._dynamo.utils import CompileTimeInstructionCounter
+
+
+scribe_log_torch_benchmark_compile_time = make_scribe_logger(
+    "TorchBenchmarkCompileTime",
+    """
+struct TorchBenchmarkCompileTimeLogEntry {
+
+  # The commit SHA that triggered the workflow, e.g., 02a6b1d30f338206a71d0b75bfa09d85fac0028a. Derived from GITHUB_SHA.
+  4: optional string commit_sha;
+
+  # The unit timestamp in second for the Scuba Time Column override
+  6: optional i64 time;
+  7: optional i64 instruction_count; # Instruction count of compilation step
+  8: optional string name; # Benchmark name
+
+  # Commit date (not author date) of the commit in commit_sha as timestamp, e.g., 1724208105.  Increasing if merge bot is used, though not monotonic; duplicates occur when stack is landed.
+  16: optional i64 commit_date;
+
+  # A unique number for each workflow run within a repository, e.g., 19471190684. Derived from GITHUB_RUN_ID.
+  17: optional string github_run_id;
+
+  # A unique number for each attempt of a particular workflow run in a repository, e.g., 1. Derived from GITHUB_RUN_ATTEMPT.
+  18: optional string github_run_attempt;
+
+  # Indicates if branch protections or rulesets are configured for the ref that triggered the workflow run. Derived from GITHUB_REF_PROTECTED.
+  20: optional bool github_ref_protected;
+
+  # The fully-formed ref of the branch or tag that triggered the workflow run, e.g., refs/pull/133891/merge or refs/heads/main. Derived from GITHUB_REF.
+  21: optional string github_ref;
+
+  # The weight of the record according to current sampling rate
+  25: optional i64 weight;
+
+  # The name of the current job. Derived from JOB_NAME, e.g., linux-jammy-py3.8-gcc11 / test (default, 3, 4, amz2023.linux.2xlarge).
+  26: optional string github_job;
+
+  # The GitHub user who triggered the job.  Derived from GITHUB_TRIGGERING_ACTOR.
+  27: optional string github_triggering_actor;
+
+  # A unique number for each run of a particular workflow in a repository, e.g., 238742. Derived from GITHUB_RUN_NUMBER.
+  28: optional string github_run_number_str;
+}
+""",  # noqa: B950
+)
 
 
 class BenchmarkBase(ABC):
@@ -88,11 +134,6 @@
     def collect_all(self):
         self._prepare_once()
         self.results = []
-<<<<<<< HEAD
-        if self._instruction_count:
-            self.results.append(
-                (self.name(), "instruction_count", self.count_instructions())
-=======
         if (
             self._enable_instruction_count
             and self._enable_compile_time_instruction_count
@@ -107,7 +148,6 @@
             scribe_log_torch_benchmark_compile_time(
                 name=self.name(),
                 instruction_count=r,
->>>>>>> 416a7894
             )
         if self._enable_compile_time_instruction_count:
             r = self._count_compile_time_instructions()
