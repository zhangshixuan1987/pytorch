#include <c10/core/impl/GPUTrace.h>
#include <c10/cuda/CUDAFunctions.h>
#include <c10/cuda/CUDAGuard.h>
#include <c10/cuda/CUDAStream.h>
#include <c10/util/CallOnce.h>
#include <c10/util/Exception.h>
#include <c10/util/irange.h>

#include <array>
#include <atomic>
#include <cstdint>

namespace c10::cuda {

namespace {

// Global stream state and constants
static c10::once_flag init_flag;
static DeviceIndex num_gpus = -1;
static constexpr int kStreamsPerPoolBits = 5;
static constexpr int kStreamsPerPool = 1 << kStreamsPerPoolBits;
static constexpr unsigned int kDefaultFlags = cudaStreamNonBlocking;
static constexpr int kStreamTypeBits = 4;

static int max_stream_priorities;

// Non-default streams
// Note: the number of CUDA devices is determined at run time,
// and the low and high priority pools are lazily initialized
// when the first stream is requested for a device.
// The device flags track the initialization of each device, while
// the low and high priority counters track, for each device, the next stream
// in the pool to be returned when a stream is requested (round-robin fashion
// , see the note in CUDAStream.h).
// The streams are "leaked": they are created but never destroyed because the
// destruction of global variables could happen after the CUDA runtime has
// already been destroyed and thus invoking cudaStreamDestroy could lead to a
// crash. It's likely an issue in CUDA, but to be safe - let's just "forget"
// the destruction.
#if !defined(USE_ROCM)
// CUDA-only: used to initializes the stream pools (once)
static std::array<c10::once_flag, C10_COMPILE_TIME_MAX_GPUS> device_flags;
#endif
static std::array<
    std::array<std::atomic<uint32_t>, C10_COMPILE_TIME_MAX_GPUS>,
    c10::cuda::max_compile_time_stream_priorities>
    priority_counters;

static std::array<
    std::array<
        std::array<cudaStream_t, kStreamsPerPool>,
        C10_COMPILE_TIME_MAX_GPUS>,
    c10::cuda::max_compile_time_stream_priorities>
    streams;
#ifdef USE_ROCM
static c10::once_flag
    stream_flags[c10::cuda::max_compile_time_stream_priorities]
                [C10_COMPILE_TIME_MAX_GPUS][kStreamsPerPool];
#endif

// Note [HIP Lazy Streams]
// ~~~~~~~~~~~~~~~~~~~~~~~
// For ROCm/HIP, each stream is lazily initialized rather than creating all
// streams when the first stream is requested. HIP streams are not as
// lightweight as CUDA streams; the pooling strategy can affect performance.
// Rather than changing the pooling implementation, ROCm/HIP will lazy init
// each stream when it is first requested.

// Note [StreamId assignment]
// ~~~~~~~~~~~~~~~~~~~~~~~~~~
// How do we assign stream IDs?
//
// -- 54 bits --  -- 5 bits -----  -- 4 bits --     --1 bit --
// zeros          stream id index  StreamIdType     Ext/native stream
//                ignored for ext   ignored for ext
// for external stream, StreamID is a cudaStream_t pointer
// this means that last bit will always be 0
// so when constructing StreamId for a native stream we set last bit to 1
// to distinguish between native and external streams
//
//
// We are obligated to treat the stream ID 0 as the default stream, per the
// invariant specified in c10::Stream, so this is one exception to
// "last bit = 1 for native streams". However, all other numbers are entirely
// an internal implementation detail, we reserve the right to renumber streams
// however we like.
//
// Note that it is really important that the MSB is zero; StreamId is a
// *signed* integer, and unsigned to signed conversion outside of the
// bounds of signed integer representation is undefined behavior.  You
// could work around this with something like
// https://stackoverflow.com/questions/13150449/efficient-unsigned-to-signed-cast-avoiding-implementation-defined-behavior
// but it seems a bit overkill for this.
//
// Also, external managed stream pointers (cudaStream_t) can be directly stored
// in the Id field so in this case, we need to check the stream alignment.

class StreamIdType {
  // StreamIdType encodes whether this stream is DEFAULT, EXTernal or
  // for all other native streams, the stream priority (higher value is higher
  // priority)
 private:
  uint8_t stream_type;

 public:
  static const uint8_t DEFAULT = 0x0;
  static const uint8_t EXT = 0xF;

 public:
  StreamIdType(const uint8_t _stream_type) : stream_type(_stream_type) {}

  bool isExt() const {
    return EXT == stream_type;
  }

  bool isDefault() const {
    return DEFAULT == stream_type;
  }

  uint8_t getStreamType() const {
    return stream_type;
  }
};

std::ostream& operator<<(std::ostream& stream, StreamIdType s) {
  if (s.isDefault()) {
    stream << "DEFAULT";
  } else if (s.isExt()) {
    stream << "EXT";
  } else {
    stream << "PRIORITY " << int(s.getStreamType());
  }
  return stream;
}

// StreamId is 64-bit, so we can just rely on regular promotion rules.
// We rely on streamIdIndex and streamIdType being non-negative;
// see Note [Hazard when concatenating signed integers]

static inline StreamIdType streamIdType(StreamId s) {
  // Externally allocated streams have their id being the cudaStream_ptr
  // so the last bit will be 0
  if ((!(s & 1)) && s) {
    return StreamIdType(StreamIdType::EXT);
  }
  // last bit is external/internal stream, the mask should start from second
  // rightmost bit
  int mask_for_type = (1 << kStreamTypeBits) - 1;
  auto val = (s >> 1) & mask_for_type;
  TORCH_INTERNAL_ASSERT(val || !(s & 1), "invalid StreamId", s);
  return StreamIdType(val);
}

static inline size_t streamIdIndex(StreamId s) {
  return static_cast<size_t>(
      (s >> (kStreamTypeBits + 1)) & ((1 << kStreamsPerPoolBits) - 1));
}

StreamId makeStreamId(StreamIdType st, size_t si) {
  if (st.isDefault()) {
    return static_cast<StreamId>(0);
  }
  return (static_cast<StreamId>(si) << (kStreamTypeBits + 1)) |
      static_cast<StreamId>(st.getStreamType() << 1) | 1;
}

// Thread-local current streams
// NOLINTNEXTLINE(*-arrays)
static thread_local std::unique_ptr<StreamId[]> current_streams = nullptr;

// Populates global values.
// Warning: this function must only be called once!
static void initGlobalStreamState() {
  num_gpus = device_count();
  // Check if the number of GPUs matches the expected compile-time max number
  // of GPUs.
  TORCH_CHECK(
      num_gpus <= C10_COMPILE_TIME_MAX_GPUS,
      "Number of CUDA devices on the machine is larger than the compiled "
      "max number of gpus expected (",
      C10_COMPILE_TIME_MAX_GPUS,
      "). Increase that and recompile.");
  int leastPriority = -1, greatestPriority = -1;
  C10_CUDA_CHECK(
      cudaDeviceGetStreamPriorityRange(&leastPriority, &greatestPriority));
  // Note [HIP stream priorities]
  // HIP stream priorities are 1=low, 0=default, -1=high which differs from CUDA
  // which is 0=default, -1=high, -2=higher etc.
  // Clamp leastPriority to 0 for HIP.
#ifdef USE_ROCM
  leastPriority = 0;
#endif
  // greatestPriority is negative
  auto range = leastPriority - greatestPriority + 1;
  max_stream_priorities = range >= c10::cuda::max_compile_time_stream_priorities
      ? c10::cuda::max_compile_time_stream_priorities
      : range;
}

// Init a single CUDA or HIP stream
// See Note [HIP Lazy Streams]
static void initSingleStream(int p, DeviceIndex device_index, int i) {
  auto& stream = streams[p][device_index][i];
  auto pri = -p; // lower number is higher priority

  C10_CUDA_CHECK(cudaStreamCreateWithPriority(&stream, kDefaultFlags, pri));
  const c10::impl::PyInterpreter* interp = c10::impl::GPUTrace::get_trace();
  if (C10_UNLIKELY(interp)) {
<<<<<<< HEAD
    (*interp)->trace_gpu_stream_creation(reinterpret_cast<uintptr_t>(stream));
=======
    (*interp)->trace_gpu_stream_creation(
        c10::kCUDA, reinterpret_cast<uintptr_t>(stream));
>>>>>>> f34905f6
    priority_counters[p][device_index] = 0;
  }
}

// Creates the low and high priority stream pools for the specified device
// Warning: only call once per device!
static void initDeviceStreamState(DeviceIndex device_index) {
  // Switches to the requested device so streams are properly associated
  // with it.
  CUDAGuard device_guard{device_index};
  for (const auto i : c10::irange(kStreamsPerPool)) {
    for (const auto p : c10::irange(max_stream_priorities)) {
      initSingleStream(p, device_index, i);
    }
  }
}

// Init front-end to ensure initialization only occurs once
static void initCUDAStreamsOnce() {
  // Inits default streams (once, globally)
  c10::call_once(init_flag, initGlobalStreamState);

  if (current_streams) {
    return;
  }

  // Inits current streams (thread local) to default streams
  // NOLINTNEXTLINE(*-arrays)
  current_streams = std::make_unique<StreamId[]>(num_gpus);
  for (const auto i : c10::irange(num_gpus)) {
    current_streams[i] = makeStreamId(StreamIdType::DEFAULT, 0);
  }
}

// Helper to verify the GPU index is valid
static inline void check_gpu(DeviceIndex device_index) {
  TORCH_INTERNAL_ASSERT(device_index >= 0 && device_index < num_gpus);
}

// Helper to determine the index of the stream to return
// Note: Streams are returned round-robin (see note in CUDAStream.h)
static uint32_t get_idx(std::atomic<uint32_t>& counter) {
  auto raw_idx = counter++;
  return raw_idx % kStreamsPerPool;
}

CUDAStream CUDAStreamForId(DeviceIndex device_index, StreamId stream_id) {
  return CUDAStream(
      CUDAStream::UNCHECKED,
      Stream(
          Stream::UNSAFE,
          c10::Device(DeviceType::CUDA, device_index),
          stream_id));
}

} // anonymous namespace

// See Note [StreamId assignment]
cudaStream_t CUDAStream::stream() const {
  c10::DeviceIndex device_index = stream_.device_index();
  StreamId stream_id = stream_.id();
  StreamIdType st = streamIdType(stream_id);
  size_t si = streamIdIndex(stream_id);
  if (st.isDefault()) {
    TORCH_INTERNAL_ASSERT(
        si == 0,
        "Unrecognized stream ",
        stream_,
        " (I think this should be the default stream, but I got a non-zero index ",
        si,
        ").",
        " Did you manufacture the StreamId yourself?  Don't do that; use the",
        " official API like c10::cuda::getStreamFromPool() to get a new stream.");
    return nullptr;
  } else if (st.isExt()) {
    // NOLINTNEXTLINE(performance-no-int-to-ptr)
    return reinterpret_cast<cudaStream_t>(stream_id);
  } else {
    auto streamType = st.getStreamType();
    TORCH_INTERNAL_ASSERT(
        streamType >= 1 && streamType <= max_stream_priorities,
        "Unrecognized stream ",
        stream_,
        " (I didn't recognize the stream type, ",
        st,
        " with the value ",
        streamType,
        ")");
#ifdef USE_ROCM
    // See Note [HIP Lazy Streams]
    c10::call_once(
        stream_flags[st.getStreamType() - 1][device_index][si],
        initSingleStream,
        st.getStreamType() - 1,
        device_index,
        si);
#endif
    return streams[st.getStreamType() - 1][device_index][si];
  }
}

// Returns a stream from the requested pool
// Note: when called the first time on a device, this will create the
// stream pools for that device.
CUDAStream getStreamFromPool(const int priority, DeviceIndex device_index) {
  initCUDAStreamsOnce();
  if (device_index == -1) {
    device_index = current_device();
    c10::cuda::SetTargetDevice();
  }
  TORCH_CHECK(
      priority <= 0,
      "Expected cuda stream priority to be less than or equal to 0, got ",
      priority);
  check_gpu(device_index);
#if !defined(USE_ROCM)
  // See Note [HIP Lazy Streams]
  // CUDA-only: Initializes the stream pools (once)
  c10::call_once(
      device_flags[device_index], initDeviceStreamState, device_index);
#endif
  auto pri_idx = -priority;
  pri_idx =
      std::min(pri_idx, max_stream_priorities - 1); // pri_idx is zero-based
  const auto idx = get_idx(priority_counters[pri_idx][device_index]);
  StreamIdType id_type = StreamIdType(pri_idx + 1);
  return CUDAStreamForId(device_index, makeStreamId(id_type, idx));
}

CUDAStream getStreamFromPool(const bool isHighPriority, DeviceIndex device) {
  initCUDAStreamsOnce();
  int priority = isHighPriority ? -max_stream_priorities + 1 : 0;
  return getStreamFromPool(priority, device);
}

CUDAStream getStreamFromExternal(
    cudaStream_t ext_stream,
    DeviceIndex device_index) {
  // The stream pointer will be the actual id
  return CUDAStreamForId(device_index, reinterpret_cast<int64_t>(ext_stream));
}

CUDAStream getDefaultCUDAStream(DeviceIndex device_index) {
  initCUDAStreamsOnce();
  if (device_index == -1) {
    device_index = current_device();
    c10::cuda::SetTargetDevice();
  }
  check_gpu(device_index);
  return CUDAStreamForId(device_index, makeStreamId(StreamIdType::DEFAULT, 0));
}

CUDAStream getCurrentCUDAStream(DeviceIndex device_index) {
  initCUDAStreamsOnce();
  if (device_index == -1) {
    device_index = current_device();
    c10::cuda::SetTargetDevice();
  }
  check_gpu(device_index);
  return CUDAStreamForId(device_index, current_streams[device_index]);
}

void setCurrentCUDAStream(CUDAStream stream) {
  initCUDAStreamsOnce();
  current_streams[stream.device_index()] = stream.id();
}

std::ostream& operator<<(std::ostream& stream, const CUDAStream& s) {
  return stream << s.unwrap();
}

} // namespace c10::cuda<|MERGE_RESOLUTION|>--- conflicted
+++ resolved
@@ -206,12 +206,8 @@
   C10_CUDA_CHECK(cudaStreamCreateWithPriority(&stream, kDefaultFlags, pri));
   const c10::impl::PyInterpreter* interp = c10::impl::GPUTrace::get_trace();
   if (C10_UNLIKELY(interp)) {
-<<<<<<< HEAD
-    (*interp)->trace_gpu_stream_creation(reinterpret_cast<uintptr_t>(stream));
-=======
     (*interp)->trace_gpu_stream_creation(
         c10::kCUDA, reinterpret_cast<uintptr_t>(stream));
->>>>>>> f34905f6
     priority_counters[p][device_index] = 0;
   }
 }
